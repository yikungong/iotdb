/*
 * Licensed to the Apache Software Foundation (ASF) under one
 * or more contributor license agreements.  See the NOTICE file
 * distributed with this work for additional information
 * regarding copyright ownership.  The ASF licenses this file
 * to you under the Apache License, Version 2.0 (the
 * "License"); you may not use this file except in compliance
 * with the License.  You may obtain a copy of the License at
 *
 *     http://www.apache.org/licenses/LICENSE-2.0
 *
 * Unless required by applicable law or agreed to in writing,
 * software distributed under the License is distributed on an
 * "AS IS" BASIS, WITHOUT WARRANTIES OR CONDITIONS OF ANY
 * KIND, either express or implied.  See the License for the
 * specific language governing permissions and limitations
 * under the License.
 */
package org.apache.iotdb.tsfile.utils;

public class Murmur128Hash {

  private Murmur128Hash() {
    // util class
  }

  /**
   * get hashcode of value by seed
   *
   * @param value value
   * @param seed seed
   * @return hashcode of value
   */
  public static int hash(String value, int seed) {
    return (int) innerHash(value.getBytes(), 0, value.getBytes().length, seed);
  }

  /**
   * get hashcode of two values by seed
   *
   * @param value1 the first value
   * @param value2 the second value
<<<<<<< HEAD
   * @param seed seend
=======
   * @param seed seed
>>>>>>> f514abd9
   * @return hashcode of value
   */
  public static int hash(String value1, long value2, int seed) {
    return (int) innerHash(
        BytesUtils.concatByteArray(value1.getBytes(), BytesUtils.longToBytes(value2)), 0,
        value1.length() + 8, seed);
  }

  /**************************************
   * Methods to perform murmur 128 hash.
   **************************************/
  private static long getBlock(byte[] key, int offset, int index) {
    int i8 = index << 3;
    int blockOffset = offset + i8;
    return ((long) key[blockOffset] & 0xff) + (((long) key[blockOffset + 1] & 0xff) << 8)
        +
        (((long) key[blockOffset + 2] & 0xff) << 16) + (
        ((long) key[blockOffset + 3] & 0xff) << 24) +
        (((long) key[blockOffset + 4] & 0xff) << 32) + (
        ((long) key[blockOffset + 5] & 0xff) << 40) +
        (((long) key[blockOffset + 6] & 0xff) << 48) + (
        ((long) key[blockOffset + 7] & 0xff) << 56);
  }

  private static long rotl64(long v, int n) {
    return ((v << n) | (v >>> (64 - n)));
  }

  private static long fmix(long k) {
    k ^= k >>> 33;
    k *= 0xff51afd7ed558ccdL;
    k ^= k >>> 33;
    k *= 0xc4ceb9fe1a85ec53L;
    k ^= k >>> 33;
    return k;
  }

  private static long innerHash(byte[] key, int offset, int length, long seed) {
    final int nblocks = length >> 4; // Process as 128-bit blocks.
    long h1 = seed;
    long h2 = seed;
    long c1 = 0x87c37b91114253d5L;
    long c2 = 0x4cf5ad432745937fL;
    // ----------
    // body
    for (int i = 0; i < nblocks; i++) {
      long k1 = getBlock(key, offset, i * 2);
      long k2 = getBlock(key, offset, i * 2 + 1);
      k1 *= c1;
      k1 = rotl64(k1, 31);
      k1 *= c2;
      h1 ^= k1;
      h1 = rotl64(h1, 27);
      h1 += h2;
      h1 = h1 * 5 + 0x52dce729;
      k2 *= c2;
      k2 = rotl64(k2, 33);
      k2 *= c1;
      h2 ^= k2;
      h2 = rotl64(h2, 31);
      h2 += h1;
      h2 = h2 * 5 + 0x38495ab5;
    }
    // ----------
    // tail
    // Advance offset to the unprocessed tail of the data.
    offset += nblocks * 16;
    long k1 = 0;
    long k2 = 0;
    switch (length & 15) {
      case 15:
        k2 ^= ((long) key[offset + 14]) << 48;
        // fallthrough
      case 14:
        k2 ^= ((long) key[offset + 13]) << 40;
        // fallthrough
      case 13:
        k2 ^= ((long) key[offset + 12]) << 32;
        // fallthrough
      case 12:
        k2 ^= ((long) key[offset + 11]) << 24;
        // fallthrough
      case 11:
        k2 ^= ((long) key[offset + 10]) << 16;
        // fallthrough
      case 10:
        k2 ^= ((long) key[offset + 9]) << 8;
        // fallthrough
      case 9:
        k2 ^= key[offset + 8];
        k2 *= c2;
        k2 = rotl64(k2, 33);
        k2 *= c1;
        h2 ^= k2;
        // fallthrough
      case 8:
        k1 ^= ((long) key[offset + 7]) << 56;
        // fallthrough
      case 7:
        k1 ^= ((long) key[offset + 6]) << 48;
        // fallthrough
      case 6:
        k1 ^= ((long) key[offset + 5]) << 40;
        // fallthrough
      case 5:
        k1 ^= ((long) key[offset + 4]) << 32;
        // fallthrough
      case 4:
        k1 ^= ((long) key[offset + 3]) << 24;
        // fallthrough
      case 3:
        k1 ^= ((long) key[offset + 2]) << 16;
        // fallthrough
      case 2:
        k1 ^= ((long) key[offset + 1]) << 8;
        // fallthrough
      case 1:
        k1 ^= (key[offset]);
        k1 *= c1;
        k1 = rotl64(k1, 31);
        k1 *= c2;
        h1 ^= k1;
        break;
      default: // 0
        // do nothing

    }
    // ----------
    // finalization
    h1 ^= length;
    h2 ^= length;
    h1 += h2;
    h2 += h1;
    h1 = fmix(h1);
    h2 = fmix(h2);
    h1 += h2;
    h2 += h1;
    return h1 + h2;
  }


}<|MERGE_RESOLUTION|>--- conflicted
+++ resolved
@@ -40,11 +40,7 @@
    *
    * @param value1 the first value
    * @param value2 the second value
-<<<<<<< HEAD
-   * @param seed seend
-=======
    * @param seed seed
->>>>>>> f514abd9
    * @return hashcode of value
    */
   public static int hash(String value1, long value2, int seed) {
