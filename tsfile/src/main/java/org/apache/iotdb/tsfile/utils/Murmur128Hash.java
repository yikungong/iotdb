/*
 * Licensed to the Apache Software Foundation (ASF) under one
 * or more contributor license agreements.  See the NOTICE file
 * distributed with this work for additional information
 * regarding copyright ownership.  The ASF licenses this file
 * to you under the Apache License, Version 2.0 (the
 * "License"); you may not use this file except in compliance
 * with the License.  You may obtain a copy of the License at
 *
 *     http://www.apache.org/licenses/LICENSE-2.0
 *
 * Unless required by applicable law or agreed to in writing,
 * software distributed under the License is distributed on an
 * "AS IS" BASIS, WITHOUT WARRANTIES OR CONDITIONS OF ANY
 * KIND, either express or implied.  See the License for the
 * specific language governing permissions and limitations
 * under the License.
 */
package org.apache.iotdb.tsfile.utils;

public class Murmur128Hash {

  private Murmur128Hash() {
    // util class
  }

  /**
   * get hashcode of value by seed
   *
   * @param value value
   * @param seed seend
   * @return hashcode of value
   */
  public static int hash(String value, int seed) {
<<<<<<< HEAD
    return (int) hash3_x64_128(value.getBytes(), 0, value.getBytes().length, seed);
=======
    return (int) innerHash(value.getBytes(), 0, value.getBytes().length, seed);
>>>>>>> cb8ecb8b
  }

  /**
   * get hashcode of two values by seed
   *
   * @param value1 the first value
   * @param value2 the second value
   * @param seed seend
   * @return hashcode of value
   */
  public static int hash(String value1, long value2, int seed) {
<<<<<<< HEAD
    return (int) hash3_x64_128(
=======
    return (int) innerHash(
>>>>>>> cb8ecb8b
        BytesUtils.concatByteArray(value1.getBytes(), BytesUtils.longToBytes(value2)), 0,
        value1.length() + 8, seed);
  }

  /**************************************
   * Methods to perform murmur 128 hash.
   **************************************/
  private static long getBlock(byte[] key, int offset, int index) {
<<<<<<< HEAD
    int i_8 = index << 3;
    int blockOffset = offset + i_8;
=======
    int i8 = index << 3;
    int blockOffset = offset + i8;
>>>>>>> cb8ecb8b
    return ((long) key[blockOffset] & 0xff) + (((long) key[blockOffset + 1] & 0xff) << 8)
        +
        (((long) key[blockOffset + 2] & 0xff) << 16) + (
        ((long) key[blockOffset + 3] & 0xff) << 24) +
        (((long) key[blockOffset + 4] & 0xff) << 32) + (
        ((long) key[blockOffset + 5] & 0xff) << 40) +
        (((long) key[blockOffset + 6] & 0xff) << 48) + (
        ((long) key[blockOffset + 7] & 0xff) << 56);
  }

  private static long rotl64(long v, int n) {
    return ((v << n) | (v >>> (64 - n)));
  }

  private static long fmix(long k) {
    k ^= k >>> 33;
    k *= 0xff51afd7ed558ccdL;
    k ^= k >>> 33;
    k *= 0xc4ceb9fe1a85ec53L;
    k ^= k >>> 33;
    return k;
  }

<<<<<<< HEAD
  private static long hash3_x64_128(byte[] key, int offset, int length, long seed) {
=======
  private static long innerHash(byte[] key, int offset, int length, long seed) {
>>>>>>> cb8ecb8b
    final int nblocks = length >> 4; // Process as 128-bit blocks.
    long h1 = seed;
    long h2 = seed;
    long c1 = 0x87c37b91114253d5L;
    long c2 = 0x4cf5ad432745937fL;
    // ----------
    // body
    for (int i = 0; i < nblocks; i++) {
      long k1 = getBlock(key, offset, i * 2);
      long k2 = getBlock(key, offset, i * 2 + 1);
      k1 *= c1;
      k1 = rotl64(k1, 31);
      k1 *= c2;
      h1 ^= k1;
      h1 = rotl64(h1, 27);
      h1 += h2;
      h1 = h1 * 5 + 0x52dce729;
      k2 *= c2;
      k2 = rotl64(k2, 33);
      k2 *= c1;
      h2 ^= k2;
      h2 = rotl64(h2, 31);
      h2 += h1;
      h2 = h2 * 5 + 0x38495ab5;
    }
    // ----------
    // tail
    // Advance offset to the unprocessed tail of the data.
    offset += nblocks * 16;
    long k1 = 0;
    long k2 = 0;
    switch (length & 15) {
      case 15:
        k2 ^= ((long) key[offset + 14]) << 48;
        // fallthrough
      case 14:
        k2 ^= ((long) key[offset + 13]) << 40;
        // fallthrough
      case 13:
        k2 ^= ((long) key[offset + 12]) << 32;
        // fallthrough
      case 12:
        k2 ^= ((long) key[offset + 11]) << 24;
        // fallthrough
      case 11:
        k2 ^= ((long) key[offset + 10]) << 16;
        // fallthrough
      case 10:
        k2 ^= ((long) key[offset + 9]) << 8;
        // fallthrough
      case 9:
<<<<<<< HEAD
        k2 ^= ((long) key[offset + 8]);
=======
        k2 ^= key[offset + 8];
>>>>>>> cb8ecb8b
        k2 *= c2;
        k2 = rotl64(k2, 33);
        k2 *= c1;
        h2 ^= k2;
        // fallthrough
      case 8:
        k1 ^= ((long) key[offset + 7]) << 56;
        // fallthrough
      case 7:
        k1 ^= ((long) key[offset + 6]) << 48;
        // fallthrough
      case 6:
        k1 ^= ((long) key[offset + 5]) << 40;
        // fallthrough
      case 5:
        k1 ^= ((long) key[offset + 4]) << 32;
        // fallthrough
      case 4:
        k1 ^= ((long) key[offset + 3]) << 24;
        // fallthrough
      case 3:
        k1 ^= ((long) key[offset + 2]) << 16;
        // fallthrough
      case 2:
        k1 ^= ((long) key[offset + 1]) << 8;
        // fallthrough
      case 1:
        k1 ^= (key[offset]);
        k1 *= c1;
        k1 = rotl64(k1, 31);
        k1 *= c2;
        h1 ^= k1;
        break;
      default: // 0
        // do nothing

    }
    // ----------
    // finalization
    h1 ^= length;
    h2 ^= length;
    h1 += h2;
    h2 += h1;
    h1 = fmix(h1);
    h2 = fmix(h2);
    h1 += h2;
    h2 += h1;
    return h1 + h2;
  }


}<|MERGE_RESOLUTION|>--- conflicted
+++ resolved
@@ -32,11 +32,7 @@
    * @return hashcode of value
    */
   public static int hash(String value, int seed) {
-<<<<<<< HEAD
-    return (int) hash3_x64_128(value.getBytes(), 0, value.getBytes().length, seed);
-=======
     return (int) innerHash(value.getBytes(), 0, value.getBytes().length, seed);
->>>>>>> cb8ecb8b
   }
 
   /**
@@ -48,11 +44,7 @@
    * @return hashcode of value
    */
   public static int hash(String value1, long value2, int seed) {
-<<<<<<< HEAD
-    return (int) hash3_x64_128(
-=======
     return (int) innerHash(
->>>>>>> cb8ecb8b
         BytesUtils.concatByteArray(value1.getBytes(), BytesUtils.longToBytes(value2)), 0,
         value1.length() + 8, seed);
   }
@@ -61,13 +53,8 @@
    * Methods to perform murmur 128 hash.
    **************************************/
   private static long getBlock(byte[] key, int offset, int index) {
-<<<<<<< HEAD
-    int i_8 = index << 3;
-    int blockOffset = offset + i_8;
-=======
     int i8 = index << 3;
     int blockOffset = offset + i8;
->>>>>>> cb8ecb8b
     return ((long) key[blockOffset] & 0xff) + (((long) key[blockOffset + 1] & 0xff) << 8)
         +
         (((long) key[blockOffset + 2] & 0xff) << 16) + (
@@ -91,11 +78,7 @@
     return k;
   }
 
-<<<<<<< HEAD
-  private static long hash3_x64_128(byte[] key, int offset, int length, long seed) {
-=======
   private static long innerHash(byte[] key, int offset, int length, long seed) {
->>>>>>> cb8ecb8b
     final int nblocks = length >> 4; // Process as 128-bit blocks.
     long h1 = seed;
     long h2 = seed;
@@ -147,11 +130,7 @@
         k2 ^= ((long) key[offset + 9]) << 8;
         // fallthrough
       case 9:
-<<<<<<< HEAD
-        k2 ^= ((long) key[offset + 8]);
-=======
         k2 ^= key[offset + 8];
->>>>>>> cb8ecb8b
         k2 *= c2;
         k2 = rotl64(k2, 33);
         k2 *= c1;
