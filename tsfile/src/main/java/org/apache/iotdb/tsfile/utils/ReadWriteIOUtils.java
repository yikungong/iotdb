/*
 * Licensed to the Apache Software Foundation (ASF) under one
 * or more contributor license agreements.  See the NOTICE file
 * distributed with this work for additional information
 * regarding copyright ownership.  The ASF licenses this file
 * to you under the Apache License, Version 2.0 (the
 * "License"); you may not use this file except in compliance
 * with the License.  You may obtain a copy of the License at
 *
 *     http://www.apache.org/licenses/LICENSE-2.0
 *
 * Unless required by applicable law or agreed to in writing,
 * software distributed under the License is distributed on an
 * "AS IS" BASIS, WITHOUT WARRANTIES OR CONDITIONS OF ANY
 * KIND, either express or implied.  See the License for the
 * specific language governing permissions and limitations
 * under the License.
 */

package org.apache.iotdb.tsfile.utils;

import org.apache.iotdb.tsfile.common.conf.TSFileConfig;
import org.apache.iotdb.tsfile.file.metadata.enums.CompressionType;
import org.apache.iotdb.tsfile.file.metadata.enums.TSDataType;
import org.apache.iotdb.tsfile.file.metadata.enums.TSEncoding;
import org.apache.iotdb.tsfile.read.reader.TsFileInput;

import java.io.DataOutputStream;
import java.io.IOException;
import java.io.InputStream;
import java.io.OutputStream;
import java.nio.ByteBuffer;
import java.nio.charset.CharacterCodingException;
import java.util.ArrayList;
import java.util.Arrays;
import java.util.Collections;
import java.util.HashMap;
import java.util.HashSet;
import java.util.List;
import java.util.Map;
import java.util.Map.Entry;
<<<<<<< HEAD
import java.util.Set;
import org.apache.iotdb.tsfile.common.conf.TSFileConfig;
import org.apache.iotdb.tsfile.file.metadata.enums.CompressionType;
import org.apache.iotdb.tsfile.file.metadata.enums.TSDataType;
import org.apache.iotdb.tsfile.file.metadata.enums.TSEncoding;
import org.apache.iotdb.tsfile.read.reader.TsFileInput;
=======

import static org.apache.iotdb.tsfile.utils.ReadWriteIOUtils.ClassSerializeId.BINARY;
import static org.apache.iotdb.tsfile.utils.ReadWriteIOUtils.ClassSerializeId.BOOLEAN;
import static org.apache.iotdb.tsfile.utils.ReadWriteIOUtils.ClassSerializeId.DOUBLE;
import static org.apache.iotdb.tsfile.utils.ReadWriteIOUtils.ClassSerializeId.FLOAT;
import static org.apache.iotdb.tsfile.utils.ReadWriteIOUtils.ClassSerializeId.INTEGER;
import static org.apache.iotdb.tsfile.utils.ReadWriteIOUtils.ClassSerializeId.LONG;
import static org.apache.iotdb.tsfile.utils.ReadWriteIOUtils.ClassSerializeId.NULL;
import static org.apache.iotdb.tsfile.utils.ReadWriteIOUtils.ClassSerializeId.STRING;
>>>>>>> bc648969

/**
 * ConverterUtils is a utility class. It provide conversion between normal datatype and byte array.
 */
public class ReadWriteIOUtils {

  public static final int BOOLEAN_LEN = 1;
  public static final int SHORT_LEN = 2;
  public static final int INT_LEN = 4;
  public static final int LONG_LEN = 8;
  public static final int DOUBLE_LEN = 8;
  public static final int FLOAT_LEN = 4;

  private static final byte[] magicStringBytes;

  private static final String RETURN_ERROR = "Intend to read %d bytes but %d are actually returned";

  static {
    magicStringBytes = BytesUtils.stringToBytes(TSFileConfig.MAGIC_STRING);
  }

  private ReadWriteIOUtils() {}

  /** read a bool from inputStream. */
  public static boolean readBool(InputStream inputStream) throws IOException {
    int flag = inputStream.read();
    return flag == 1;
  }

  /** read a bool from byteBuffer. */
  public static boolean readBool(ByteBuffer buffer) {
    byte a = buffer.get();
    return a == 1;
  }

  /** read a byte from byteBuffer. */
  public static byte readByte(ByteBuffer buffer) {
    return buffer.get();
  }

  /**
   * read bytes array in given size
   *
   * @param buffer buffer
   * @param size size
   * @return bytes array
   */
  public static byte[] readBytes(ByteBuffer buffer, int size) {
    byte[] res = new byte[size];
    buffer.get(res);
    return res;
  }

  /** read a bool from byteBuffer. */
  public static boolean readIsNull(InputStream inputStream) throws IOException {
    return readBool(inputStream);
  }

  /** read a bool from byteBuffer. */
  public static boolean readIsNull(ByteBuffer buffer) {
    return readBool(buffer);
  }

  public static int write(Map<String, String> map, DataOutputStream stream) throws IOException {
    int length = 0;
    stream.writeInt(map.size());
    length += 4;
    for (Entry<String, String> entry : map.entrySet()) {
      length += write(entry.getKey(), stream);
      length += write(entry.getValue(), stream);
    }
    return length;
  }

  public static void write(List<Map<String, String>> maps, DataOutputStream stream)
      throws IOException {
    for (Map<String, String> map : maps) {
      write(map, stream);
    }
  }

  public static int write(Map<String, String> map, OutputStream stream) throws IOException {
    int length = 0;
    write(map.size(), stream);
    length += 4;
    for (Entry<String, String> entry : map.entrySet()) {
      length += write(entry.getKey(), stream);
      length += write(entry.getValue(), stream);
    }
    return length;
  }

  public static Map<String, String> readMap(InputStream inputStream) throws IOException {
    int length = readInt(inputStream);
    Map<String, String> map = new HashMap<>(length);
    for (int i = 0; i < length; i++) {
      // key
      String key = readString(inputStream);
      // value
      String value = readString(inputStream);
      map.put(key, value);
    }
    return map;
  }

  public static int write(Map<String, String> map, ByteBuffer buffer) {
    int length = 0;
    byte[] bytes;
    buffer.putInt(map.size());
    length += 4;
    for (Entry<String, String> entry : map.entrySet()) {
      bytes = entry.getKey().getBytes();
      buffer.putInt(bytes.length);
      length += 4;
      buffer.put(bytes);
      length += bytes.length;
      bytes = entry.getValue().getBytes();
      buffer.putInt(bytes.length);
      length += 4;
      buffer.put(bytes);
      length += bytes.length;
    }
    return length;
  }

  public static void write(List<Map<String, String>> maps, ByteBuffer buffer) {
    for (Map<String, String> map : maps) {
      write(map, buffer);
    }
  }

  /**
   * write a int value to outputStream according to flag. If flag is true, write 1, else write 0.
   */
  public static int write(Boolean flag, OutputStream outputStream) throws IOException {
    if (Boolean.TRUE.equals(flag)) {
      outputStream.write(1);
    } else {
      outputStream.write(0);
    }
    return 1;
  }

  /** write a byte to byteBuffer according to flag. If flag is true, write 1, else write 0. */
  public static int write(Boolean flag, ByteBuffer buffer) {
    byte a;
    if (Boolean.TRUE.equals(flag)) {
      a = 1;
    } else {
      a = 0;
    }

    buffer.put(a);
    return 1;
  }

  /**
   * write a byte n.
   *
   * @return The number of bytes used to represent a {@code byte} value in two's complement binary
   *     form.
   */
  public static int write(byte n, OutputStream outputStream) throws IOException {
    outputStream.write(n);
    return Byte.BYTES;
  }

  /**
   * write a short n.
   *
   * @return The number of bytes used to represent n.
   */
  public static int write(short n, OutputStream outputStream) throws IOException {
    byte[] bytes = BytesUtils.shortToBytes(n);
    outputStream.write(bytes);
    return bytes.length;
  }

  /**
   * write a byte n to byteBuffer.
   *
   * @return The number of bytes used to represent a {@code byte} value in two's complement binary
   *     form.
   */
  public static int write(byte n, ByteBuffer buffer) {
    buffer.put(n);
    return Byte.BYTES;
  }

  /**
   * write a short n to byteBuffer.
   *
   * @return The number of bytes used to represent n.
   */
  public static int write(short n, ByteBuffer buffer) {
    buffer.putShort(n);
    return SHORT_LEN;
  }

  /**
   * write a short n to byteBuffer.
   *
   * @return The number of bytes used to represent n.
   */
  public static int write(Binary n, ByteBuffer buffer) {
    buffer.putInt(n.getLength());
    buffer.put(n.getValues());
    return INT_LEN + n.getLength();
  }

  /**
   * write a int n to outputStream.
   *
   * @return The number of bytes used to represent n.
   */
  public static int write(int n, OutputStream outputStream) throws IOException {
    byte[] bytes = BytesUtils.intToBytes(n);
    outputStream.write(bytes);
    return INT_LEN;
  }

  /** write the size (int) of the binary and then the bytes in binary */
  public static int write(Binary binary, OutputStream outputStream) throws IOException {
    byte[] size = BytesUtils.intToBytes(binary.getValues().length);
    outputStream.write(size);
    outputStream.write(binary.getValues());
    return size.length + binary.getValues().length;
  }

  /**
   * write a int n to byteBuffer.
   *
   * @return The number of bytes used to represent n.
   */
  public static int write(int n, ByteBuffer buffer) {
    buffer.putInt(n);
    return INT_LEN;
  }

  /**
   * write a float n to outputStream.
   *
   * @return The number of bytes used to represent n.
   */
  public static int write(float n, OutputStream outputStream) throws IOException {
    byte[] bytes = BytesUtils.floatToBytes(n);
    outputStream.write(bytes);
    return FLOAT_LEN;
  }

  /**
   * write a double n to outputStream.
   *
   * @return The number of bytes used to represent n.
   */
  public static int write(double n, OutputStream outputStream) throws IOException {
    byte[] bytes = BytesUtils.doubleToBytes(n);
    outputStream.write(bytes);
    return DOUBLE_LEN;
  }

  /**
   * write a long n to outputStream.
   *
   * @return The number of bytes used to represent n.
   */
  public static int write(long n, OutputStream outputStream) throws IOException {
    byte[] bytes = BytesUtils.longToBytes(n);
    outputStream.write(bytes);
    return LONG_LEN;
  }

  /** write a long n to byteBuffer. */
  public static int write(long n, ByteBuffer buffer) {
    buffer.putLong(n);
    return LONG_LEN;
  }

  /** write a float n to byteBuffer. */
  public static int write(float n, ByteBuffer buffer) {
    buffer.putFloat(n);
    return FLOAT_LEN;
  }

  /** write a double n to byteBuffer. */
  public static int write(double n, ByteBuffer buffer) {
    buffer.putDouble(n);
    return DOUBLE_LEN;
  }

  /**
   * write string to outputStream.
   *
   * @return the length of string represented by byte[].
   */
  public static int write(String s, OutputStream outputStream) throws IOException {
    int len = 0;
    if (s == null) {
      len += write(-1, outputStream);
      return len;
    }

    byte[] bytes = s.getBytes();
    len += write(bytes.length, outputStream);
    outputStream.write(bytes);
    len += bytes.length;
    return len;
  }

  /**
   * write string to outputStream.
   *
   * @return the length of string represented by byte[].
   */
  public static int writeVar(String s, OutputStream outputStream) throws IOException {
    int len = 0;
    if (s == null) {
      len += ReadWriteForEncodingUtils.writeVarInt(-1, outputStream);
      return len;
    }

    byte[] bytes = s.getBytes(TSFileConfig.STRING_CHARSET);
    len += ReadWriteForEncodingUtils.writeVarInt(bytes.length, outputStream);
    outputStream.write(bytes);
    len += bytes.length;
    return len;
  }

  /**
   * write string to byteBuffer.
   *
   * @return the length of string represented by byte[].
   */
  public static int write(String s, ByteBuffer buffer) {
    if (s == null) {
      return write(-1, buffer);
    }
    int len = 0;
    byte[] bytes = s.getBytes();
    len += write(bytes.length, buffer);
    buffer.put(bytes);
    len += bytes.length;
    return len;
  }

  public static int writeVar(String s, ByteBuffer buffer) {
    if (s == null) {
      return ReadWriteForEncodingUtils.writeVarInt(-1, buffer);
    }
    int len = 0;
    byte[] bytes = s.getBytes();
    len += ReadWriteForEncodingUtils.writeVarInt(bytes.length, buffer);
    buffer.put(bytes);
    len += bytes.length;
    return len;
  }

  /** write byteBuffer.capacity and byteBuffer.array to outputStream. */
  public static int write(ByteBuffer byteBuffer, OutputStream outputStream) throws IOException {
    int len = 0;
    len += write(byteBuffer.capacity(), outputStream);
    byte[] bytes = byteBuffer.array();
    outputStream.write(bytes);
    len += bytes.length;
    return len;
  }

  public static void writeWithoutSize(
      ByteBuffer byteBuffer, int offset, int len, OutputStream outputStream) throws IOException {
    byte[] bytes = byteBuffer.array();
    outputStream.write(bytes, offset, len);
  }

  /** write byteBuffer.capacity and byteBuffer.array to byteBuffer. */
  public static int write(ByteBuffer byteBuffer, ByteBuffer buffer) {
    int len = 0;
    len += write(byteBuffer.capacity(), buffer);
    byte[] bytes = byteBuffer.array();
    buffer.put(bytes);
    len += bytes.length;
    return len;
  }

  /** CompressionType. */
  public static int write(CompressionType compressionType, OutputStream outputStream)
      throws IOException {
    byte n = compressionType.serialize();
    return write(n, outputStream);
  }

  /** write compressionType to byteBuffer. */
  public static int write(CompressionType compressionType, ByteBuffer buffer) {
    byte n = compressionType.serialize();
    return write(n, buffer);
  }

  /** TSDataType. */
  public static int write(TSDataType dataType, OutputStream outputStream) throws IOException {
    byte n = dataType.serialize();
    return write(n, outputStream);
  }

  public static int write(TSDataType dataType, ByteBuffer buffer) {
    byte n = dataType.serialize();
    return write(n, buffer);
  }

  /** TSEncoding. */
  public static int write(TSEncoding encoding, OutputStream outputStream) throws IOException {
    byte n = encoding.serialize();
    return write(n, outputStream);
  }

  public static int write(TSEncoding encoding, ByteBuffer buffer) {
    byte n = encoding.serialize();
    return write(n, buffer);
  }

  /** read a byte var from inputStream. */
  public static byte readByte(InputStream inputStream) throws IOException {
    return (byte) inputStream.read();
  }

  /** read a short var from inputStream. */
  public static short readShort(InputStream inputStream) throws IOException {
    byte[] bytes = new byte[SHORT_LEN];
    int readLen = inputStream.read(bytes);
    if (readLen != SHORT_LEN) {
      throw new IOException(String.format(RETURN_ERROR, SHORT_LEN, readLen));
    }
    return BytesUtils.bytesToShort(bytes);
  }

  /** read a short var from byteBuffer. */
  public static short readShort(ByteBuffer buffer) {
    return buffer.getShort();
  }

  /** read a float var from inputStream. */
  public static float readFloat(InputStream inputStream) throws IOException {
    byte[] bytes = new byte[FLOAT_LEN];
    int readLen = inputStream.read(bytes);
    if (readLen != FLOAT_LEN) {
      throw new IOException(String.format(RETURN_ERROR, FLOAT_LEN, readLen));
    }
    return BytesUtils.bytesToFloat(bytes);
  }

  /** read a float var from byteBuffer. */
  public static float readFloat(ByteBuffer byteBuffer) {
    byte[] bytes = new byte[FLOAT_LEN];
    byteBuffer.get(bytes);
    return BytesUtils.bytesToFloat(bytes);
  }

  /** read a double var from inputStream. */
  public static double readDouble(InputStream inputStream) throws IOException {
    byte[] bytes = new byte[DOUBLE_LEN];
    int readLen = inputStream.read(bytes);
    if (readLen != DOUBLE_LEN) {
      throw new IOException(String.format(RETURN_ERROR, DOUBLE_LEN, readLen));
    }
    return BytesUtils.bytesToDouble(bytes);
  }

  /** read a double var from byteBuffer. */
  public static double readDouble(ByteBuffer byteBuffer) {
    byte[] bytes = new byte[DOUBLE_LEN];
    byteBuffer.get(bytes);
    return BytesUtils.bytesToDouble(bytes);
  }

  /** read a int var from inputStream. */
  public static int readInt(InputStream inputStream) throws IOException {
    byte[] bytes = new byte[INT_LEN];
    int readLen = inputStream.read(bytes);
    if (readLen != INT_LEN) {
      throw new IOException(String.format(RETURN_ERROR, INT_LEN, readLen));
    }
    return BytesUtils.bytesToInt(bytes);
  }

  /** read a int var from byteBuffer. */
  public static int readInt(ByteBuffer buffer) {
    return buffer.getInt();
  }

  /**
   * read an unsigned byte(0 ~ 255) as InputStream does.
   *
   * @return the byte or -1(means there is no byte to read)
   */
  public static int read(ByteBuffer buffer) {
    if (!buffer.hasRemaining()) {
      return -1;
    }
    return buffer.get() & 0xFF;
  }

  /** read a long var from inputStream. */
  public static long readLong(InputStream inputStream) throws IOException {
    byte[] bytes = new byte[LONG_LEN];
    int readLen = inputStream.read(bytes);
    if (readLen != LONG_LEN) {
      throw new IOException(String.format(RETURN_ERROR, LONG_LEN, readLen));
    }
    return BytesUtils.bytesToLong(bytes);
  }

  /** read a long var from byteBuffer. */
  public static long readLong(ByteBuffer buffer) {
    return buffer.getLong();
  }

  /** read string from inputStream. */
  public static String readString(InputStream inputStream) throws IOException {
    int strLength = readInt(inputStream);
    if (strLength <= 0) {
      return null;
    }
    byte[] bytes = new byte[strLength];
    int readLen = inputStream.read(bytes, 0, strLength);
    if (readLen != strLength) {
      throw new IOException(String.format(RETURN_ERROR, strLength, readLen));
    }
    return new String(bytes, 0, strLength);
  }

  /** string length's type is varInt */
  public static String readVarIntString(InputStream inputStream) throws IOException {
    int strLength = ReadWriteForEncodingUtils.readVarInt(inputStream);
    if (strLength <= 0) {
      return null;
    }
    byte[] bytes = new byte[strLength];
    int readLen = inputStream.read(bytes, 0, strLength);
    if (readLen != strLength) {
      throw new IOException(String.format(RETURN_ERROR, strLength, readLen));
    }
    return new String(bytes, 0, strLength);
  }

  /** read string from byteBuffer. */
  public static String readString(ByteBuffer buffer) {
    int strLength = readInt(buffer);
    if (strLength < 0) {
      return null;
    } else if (strLength == 0) {
      return "";
    }
    byte[] bytes = new byte[strLength];
    buffer.get(bytes, 0, strLength);
    return new String(bytes, 0, strLength);
  }

  /** string length's type is varInt */
  public static String readVarIntString(ByteBuffer buffer) {
    int strLength = ReadWriteForEncodingUtils.readVarInt(buffer);
    if (strLength < 0) {
      return null;
    } else if (strLength == 0) {
      return "";
    }
    byte[] bytes = new byte[strLength];
    buffer.get(bytes, 0, strLength);
    return new String(bytes, 0, strLength);
  }

  /** read string from byteBuffer with user define length. */
  public static String readStringWithLength(ByteBuffer buffer, int length) {
    byte[] bytes = new byte[length];
    buffer.get(bytes, 0, length);
    return new String(bytes, 0, length);
  }

  public static ByteBuffer getByteBuffer(String s) {
    return ByteBuffer.wrap(s.getBytes(java.nio.charset.StandardCharsets.UTF_8));
  }

  public static ByteBuffer getByteBuffer(int i) {
    return ByteBuffer.allocate(4).putInt(0, i);
  }

  public static ByteBuffer getByteBuffer(long n) {
    return ByteBuffer.allocate(8).putLong(0, n);
  }

  public static ByteBuffer getByteBuffer(float f) {
    return ByteBuffer.allocate(4).putFloat(0, f);
  }

  public static ByteBuffer getByteBuffer(double d) {
    return ByteBuffer.allocate(8).putDouble(0, d);
  }

  public static ByteBuffer getByteBuffer(boolean i) {
    return ByteBuffer.allocate(1).put(i ? (byte) 1 : (byte) 0);
  }

  public static String readStringFromDirectByteBuffer(ByteBuffer buffer)
      throws CharacterCodingException {
    return java.nio.charset.StandardCharsets.UTF_8
        .newDecoder()
        .decode(buffer.duplicate())
        .toString();
  }

  /**
   * unlike InputStream.read(bytes), this method makes sure that you can read length bytes or reach
   * to the end of the stream.
   */
  public static byte[] readBytes(InputStream inputStream, int length) throws IOException {
    byte[] bytes = new byte[length];
    int offset = 0;
    int len;
    while (bytes.length - offset > 0
        && (len = inputStream.read(bytes, offset, bytes.length - offset)) != -1) {
      offset += len;
    }
    return bytes;
  }

  public static Map<String, String> readMap(ByteBuffer buffer) {
    int length = readInt(buffer);
    Map<String, String> map = new HashMap<>(length);
    for (int i = 0; i < length; i++) {
      // key
      String key = readString(buffer);
      // value
      String value = readString(buffer);
      map.put(key, value);
    }
    return map;
  }

  public static List<Map<String, String>> readMaps(ByteBuffer buffer, int totalSize) {
    List<Map<String, String>> results = new ArrayList<>(totalSize);
    for (int i = 0; i < totalSize; i++) {
      results.add(ReadWriteIOUtils.readMap(buffer));
    }
    return results;
  }

  /**
   * unlike InputStream.read(bytes), this method makes sure that you can read length bytes or reach
   * to the end of the stream.
   */
  public static byte[] readBytesWithSelfDescriptionLength(InputStream inputStream)
      throws IOException {
    int length = readInt(inputStream);
    return readBytes(inputStream, length);
  }

  public static Binary readBinary(ByteBuffer buffer) {
    int length = readInt(buffer);
    byte[] bytes = readBytes(buffer, length);
    return new Binary(bytes);
  }

  public static Binary readBinary(InputStream inputStream) throws IOException {
    int length = readInt(inputStream);
    byte[] bytes = readBytes(inputStream, length);
    return new Binary(bytes);
  }

  /**
   * read bytes from byteBuffer, this method makes sure that you can read length bytes or reach to
   * the end of the buffer.
   *
   * <p>read a int + buffer
   */
  public static byte[] readByteBufferWithSelfDescriptionLength(ByteBuffer buffer) {
    int byteLength = ReadWriteForEncodingUtils.readUnsignedVarInt(buffer);
    byte[] bytes = new byte[byteLength];
    buffer.get(bytes);
    return bytes;
  }

<<<<<<< HEAD
  /**
   * read bytes from an inputStream where the length is specified at the head of the inputStream.
   * Make sure {@code inputStream} contains an integer numeric (the first 4 bytes) indicating
   * the length of the following data.
   *
   * @param inputStream contains a length and a stream
   * @return bytebuffer
   * @throws IOException if the read length doesn't equal to the self description length.
   */
  public static ByteBuffer readByteBufferWithSelfDescriptionLength(InputStream inputStream)
      throws IOException {
    int length = readInt(inputStream);
    byte[] bytes = new byte[length];
    int readLen = inputStream.read(bytes);
    if (readLen != length) {
      throw new IOException(String.format(RETURN_ERROR, length, readLen));
    }
    ByteBuffer byteBuffer = ByteBuffer.allocate(length);
    byteBuffer.put(bytes);
    byteBuffer.flip();
    return byteBuffer;
  }


  /**
   * read bytes from buffer with offset position to the end of buffer.
   */
=======
  /** read bytes from buffer with offset position to the end of buffer. */
>>>>>>> bc648969
  public static int readAsPossible(TsFileInput input, long position, ByteBuffer buffer)
      throws IOException {
    int length = 0;
    int read;
    while (buffer.hasRemaining() && (read = input.read(buffer, position)) != -1) {
      length += read;
      position += read;
      input.read(buffer, position);
    }
    return length;
  }

  /** read util to the end of buffer. */
  public static int readAsPossible(TsFileInput input, ByteBuffer buffer) throws IOException {
    int length = 0;
    int read;
    while (buffer.hasRemaining() && (read = input.read(buffer)) != -1) {
      length += read;
    }
    return length;
  }

  /** read bytes from buffer with offset position to the end of buffer or up to len. */
  public static int readAsPossible(TsFileInput input, ByteBuffer target, long offset, int len)
      throws IOException {
    int length = 0;
    int limit = target.limit();
    if (target.remaining() > len) {
      target.limit(target.position() + len);
    }
    int read;
    while (length < len && target.hasRemaining() && (read = input.read(target, offset)) != -1) {
      length += read;
      offset += read;
    }
    target.limit(limit);
    return length;
  }

  /** read string list with self define length. */
  public static List<String> readStringList(InputStream inputStream) throws IOException {
    List<String> list = new ArrayList<>();
    int size = readInt(inputStream);

    for (int i = 0; i < size; i++) {
      list.add(readString(inputStream));
    }

    return list;
  }

  /** read string list with self define length. */
  public static List<String> readStringList(ByteBuffer buffer) {
    int size = readInt(buffer);
    if (size <= 0) {
      return Collections.emptyList();
    }

    List<String> list = new ArrayList<>();
    for (int i = 0; i < size; i++) {
      list.add(readString(buffer));
    }

    return list;
  }

  public static CompressionType readCompressionType(InputStream inputStream) throws IOException {
    byte n = readByte(inputStream);
    return CompressionType.deserialize(n);
  }

  public static CompressionType readCompressionType(ByteBuffer buffer) {
    byte n = buffer.get();
    return CompressionType.deserialize(n);
  }

  public static TSDataType readDataType(InputStream inputStream) throws IOException {
    byte n = readByte(inputStream);
    return TSDataType.deserialize(n);
  }

  public static TSDataType readDataType(ByteBuffer buffer) {
    byte n = buffer.get();
    return TSDataType.deserialize(n);
  }

  public static TSEncoding readEncoding(InputStream inputStream) throws IOException {
    byte n = readByte(inputStream);
    return TSEncoding.deserialize(n);
  }

  public static TSEncoding readEncoding(ByteBuffer buffer) {
    byte n = buffer.get();
    return TSEncoding.deserialize(n);
  }

  /**
   * to check whether the byte buffer is reach the magic string this method doesn't change the
   * position of the byte buffer
   *
   * @param byteBuffer byte buffer
   * @return whether the byte buffer is reach the magic string
   */
  public static boolean checkIfMagicString(ByteBuffer byteBuffer) {
    byteBuffer.mark();
    boolean res = Arrays.equals(readBytes(byteBuffer, magicStringBytes.length), magicStringBytes);
    byteBuffer.reset();
    return res;
  }

  /**
   * to check whether the inputStream is reach the magic string this method doesn't change the
   * position of the inputStream
   *
   * @param inputStream inputStream
   * @return whether the inputStream is reach the magic string
   */
  public static boolean checkIfMagicString(InputStream inputStream) throws IOException {
    return inputStream.available() <= magicStringBytes.length;
  }

  enum ClassSerializeId {
    LONG,
    DOUBLE,
    INTEGER,
    FLOAT,
    BINARY,
    BOOLEAN,
    STRING,
    NULL
  }

  public static void writeObject(Object value, DataOutputStream outputStream) {
    try {
      if (value instanceof Long) {
        outputStream.write(LONG.ordinal());
        outputStream.writeLong((Long) value);
      } else if (value instanceof Double) {
        outputStream.write(DOUBLE.ordinal());
        outputStream.writeDouble((Double) value);
      } else if (value instanceof Integer) {
        outputStream.write(INTEGER.ordinal());
        outputStream.writeInt((Integer) value);
      } else if (value instanceof Float) {
        outputStream.write(FLOAT.ordinal());
        outputStream.writeFloat((Float) value);
      } else if (value instanceof Binary) {
        outputStream.write(BINARY.ordinal());
        byte[] bytes = ((Binary) value).getValues();
        outputStream.writeInt(bytes.length);
        outputStream.write(bytes);
      } else if (value instanceof Boolean) {
        outputStream.write(BOOLEAN.ordinal());
        outputStream.write(Boolean.TRUE.equals(value) ? 1 : 0);
      } else if (value == null) {
        outputStream.write(NULL.ordinal());
      } else {
        outputStream.write(STRING.ordinal());
        byte[] bytes = value.toString().getBytes();
        outputStream.writeInt(bytes.length);
        outputStream.write(bytes);
      }
    } catch (IOException ignored) {
      // ignored
    }
  }

  public static Object readObject(ByteBuffer buffer) {
    ClassSerializeId serializeId = ClassSerializeId.values()[buffer.get()];
    switch (serializeId) {
      case BOOLEAN:
        return buffer.get() == 1;
      case FLOAT:
        return buffer.getFloat();
      case DOUBLE:
        return buffer.getDouble();
      case LONG:
        return buffer.getLong();
      case INTEGER:
        return buffer.getInt();
      case BINARY:
        int length = buffer.getInt();
        byte[] bytes = new byte[length];
        buffer.get(bytes);
        return new Binary(bytes);
      case NULL:
        return null;
      case STRING:
      default:
        length = buffer.getInt();
        bytes = new byte[length];
        buffer.get(bytes);
        return new String(bytes);
    }
  }

  public static ByteBuffer clone(ByteBuffer original) {
    ByteBuffer clone = ByteBuffer.allocate(original.remaining());
    while (original.hasRemaining()) {
      clone.put(original.get());
    }

    clone.flip();
    return clone;
  }
}<|MERGE_RESOLUTION|>--- conflicted
+++ resolved
@@ -35,18 +35,9 @@
 import java.util.Arrays;
 import java.util.Collections;
 import java.util.HashMap;
-import java.util.HashSet;
 import java.util.List;
 import java.util.Map;
 import java.util.Map.Entry;
-<<<<<<< HEAD
-import java.util.Set;
-import org.apache.iotdb.tsfile.common.conf.TSFileConfig;
-import org.apache.iotdb.tsfile.file.metadata.enums.CompressionType;
-import org.apache.iotdb.tsfile.file.metadata.enums.TSDataType;
-import org.apache.iotdb.tsfile.file.metadata.enums.TSEncoding;
-import org.apache.iotdb.tsfile.read.reader.TsFileInput;
-=======
 
 import static org.apache.iotdb.tsfile.utils.ReadWriteIOUtils.ClassSerializeId.BINARY;
 import static org.apache.iotdb.tsfile.utils.ReadWriteIOUtils.ClassSerializeId.BOOLEAN;
@@ -56,7 +47,6 @@
 import static org.apache.iotdb.tsfile.utils.ReadWriteIOUtils.ClassSerializeId.LONG;
 import static org.apache.iotdb.tsfile.utils.ReadWriteIOUtils.ClassSerializeId.NULL;
 import static org.apache.iotdb.tsfile.utils.ReadWriteIOUtils.ClassSerializeId.STRING;
->>>>>>> bc648969
 
 /**
  * ConverterUtils is a utility class. It provide conversion between normal datatype and byte array.
@@ -735,11 +725,10 @@
     return bytes;
   }
 
-<<<<<<< HEAD
   /**
    * read bytes from an inputStream where the length is specified at the head of the inputStream.
-   * Make sure {@code inputStream} contains an integer numeric (the first 4 bytes) indicating
-   * the length of the following data.
+   * Make sure {@code inputStream} contains an integer numeric (the first 4 bytes) indicating the
+   * length of the following data.
    *
    * @param inputStream contains a length and a stream
    * @return bytebuffer
@@ -759,13 +748,7 @@
     return byteBuffer;
   }
 
-
-  /**
-   * read bytes from buffer with offset position to the end of buffer.
-   */
-=======
   /** read bytes from buffer with offset position to the end of buffer. */
->>>>>>> bc648969
   public static int readAsPossible(TsFileInput input, long position, ByteBuffer buffer)
       throws IOException {
     int length = 0;
