/*
 * Licensed to the Apache Software Foundation (ASF) under one
 * or more contributor license agreements.  See the NOTICE file
 * distributed with this work for additional information
 * regarding copyright ownership.  The ASF licenses this file
 * to you under the Apache License, Version 2.0 (the
 * "License"); you may not use this file except in compliance
 * with the License.  You may obtain a copy of the License at
 *
 *     http://www.apache.org/licenses/LICENSE-2.0
 *
 * Unless required by applicable law or agreed to in writing,
 * software distributed under the License is distributed on an
 * "AS IS" BASIS, WITHOUT WARRANTIES OR CONDITIONS OF ANY
 * KIND, either express or implied.  See the License for the
 * specific language governing permissions and limitations
 * under the License.
 */
package org.apache.iotdb.db.conf;

import org.apache.iotdb.db.conf.directories.DirectoryManager;
import org.apache.iotdb.db.engine.fileSystem.SystemFileFactory;
import org.apache.iotdb.db.engine.modification.ModificationFile;
import org.apache.iotdb.db.engine.storagegroup.TsFileResource;
import org.apache.iotdb.db.metadata.logfile.MLogWriter;
import org.apache.iotdb.db.utils.FilePathUtils;
import org.apache.iotdb.tsfile.common.conf.TSFileConfig;
import org.apache.iotdb.tsfile.common.conf.TSFileDescriptor;
import org.apache.iotdb.tsfile.common.constant.TsFileConstant;
import org.apache.iotdb.tsfile.fileSystem.FSFactoryProducer;
import org.apache.iotdb.tsfile.fileSystem.fsFactory.FSFactory;

import org.apache.commons.io.FileUtils;
import org.slf4j.Logger;
import org.slf4j.LoggerFactory;

import java.io.File;
import java.io.FileInputStream;
import java.io.FileOutputStream;
import java.io.IOException;
import java.io.InputStreamReader;
import java.nio.file.Files;
import java.util.HashMap;
import java.util.HashSet;
import java.util.List;
import java.util.Map;
import java.util.Map.Entry;
import java.util.Properties;
import java.util.Set;

public class IoTDBConfigCheck {

  private static final Logger logger = LoggerFactory.getLogger(IoTDBConfigCheck.class);

  private static final IoTDBConfig config = IoTDBDescriptor.getInstance().getConfig();

  private FSFactory fsFactory = FSFactoryProducer.getFSFactory();

  // this file is located in data/system/schema/system.properties
  // If user delete folder "data", system.properties can reset.
  private static final String PROPERTIES_FILE_NAME = "system.properties";
  private static final String SCHEMA_DIR = config.getSchemaDir();
  private static final String SYSTEM_DIR = config.getSystemDir();
  private static final String WAL_DIR = config.getWalDir();

  private File propertiesFile;
  private File tmpPropertiesFile;

  private Properties properties = new Properties();

  private Map<String, String> systemProperties = new HashMap<>();

  private static final String SYSTEM_PROPERTIES_STRING = "System properties:";

  private static final String TIMESTAMP_PRECISION_STRING = "timestamp_precision";
  private static String timestampPrecision = config.getTimestampPrecision();

  private static final String PARTITION_INTERVAL_STRING = "partition_interval";
  private static long partitionInterval = config.getPartitionInterval();

  private static final String TSFILE_FILE_SYSTEM_STRING = "tsfile_storage_fs";
  private static String tsfileFileSystem = config.getTsFileStorageFs().toString();

  private static final String ENABLE_PARTITION_STRING = "enable_partition";
  private static boolean enablePartition = config.isEnablePartition();

  private static final String TAG_ATTRIBUTE_SIZE_STRING = "tag_attribute_total_size";
  private static String tagAttributeTotalSize = String.valueOf(config.getTagAttributeTotalSize());

  private static final String MAX_DEGREE_OF_INDEX_STRING = "max_degree_of_index_node";
  private static String maxDegreeOfIndexNode =
      String.valueOf(TSFileDescriptor.getInstance().getConfig().getMaxDegreeOfIndexNode());

  private static final String VIRTUAL_STORAGE_GROUP_NUM = "virtual_storage_group_num";
  private static String virtualStorageGroupNum = String.valueOf(config.getVirtualStorageGroupNum());

  private static final String TIME_ENCODER_KEY = "time_encoder";
  private static String timeEncoderValue =
      String.valueOf(TSFileDescriptor.getInstance().getConfig().getTimeEncoder());

  private static final String IOTDB_VERSION_STRING = "iotdb_version";

  public static IoTDBConfigCheck getInstance() {
    return IoTDBConfigCheckHolder.INSTANCE;
  }

  private static class IoTDBConfigCheckHolder {

    private static final IoTDBConfigCheck INSTANCE = new IoTDBConfigCheck();
  }

  private IoTDBConfigCheck() {
    logger.info("Starting IoTDB " + IoTDBConstant.VERSION);

    // check whether SCHEMA_DIR exists, create if not exists
    File dir = SystemFileFactory.INSTANCE.getFile(SCHEMA_DIR);
    if (!dir.exists()) {
      if (!dir.mkdirs()) {
        logger.error("can not create schema dir: {}", SCHEMA_DIR);
        System.exit(-1);
      } else {
        logger.info(" {} dir has been created.", SCHEMA_DIR);
      }
    }

    // check time stamp precision
    if (!(timestampPrecision.equals("ms")
        || timestampPrecision.equals("us")
        || timestampPrecision.equals("ns"))) {
      logger.error(
          "Wrong {}, please set as: ms, us or ns ! Current is: {}",
          TIMESTAMP_PRECISION_STRING,
          timestampPrecision);
      System.exit(-1);
    }

    if (!enablePartition) {
      partitionInterval = Long.MAX_VALUE;
    }

    // check partition interval
    if (partitionInterval <= 0) {
      logger.error("Partition interval must larger than 0!");
      System.exit(-1);
    }

    systemProperties.put(IOTDB_VERSION_STRING, IoTDBConstant.VERSION);
    systemProperties.put(TIMESTAMP_PRECISION_STRING, timestampPrecision);
    systemProperties.put(PARTITION_INTERVAL_STRING, String.valueOf(partitionInterval));
    systemProperties.put(TSFILE_FILE_SYSTEM_STRING, tsfileFileSystem);
    systemProperties.put(ENABLE_PARTITION_STRING, String.valueOf(enablePartition));
    systemProperties.put(TAG_ATTRIBUTE_SIZE_STRING, tagAttributeTotalSize);
    systemProperties.put(MAX_DEGREE_OF_INDEX_STRING, maxDegreeOfIndexNode);
    systemProperties.put(VIRTUAL_STORAGE_GROUP_NUM, virtualStorageGroupNum);
    systemProperties.put(TIME_ENCODER_KEY, timeEncoderValue);
  }

  /**
   * check configuration in system.properties when starting IoTDB
   *
   * <p>When init: create system.properties directly
   *
<<<<<<< HEAD
   * When upgrading the system.properties: (1) create system.properties.tmp (2) delete
=======
   * <p>When upgrading the system.properties: (1) create system.properties.tmp (2) delete
>>>>>>> bc648969
   * system.properties (3) rename system.properties.tmp to system.properties
   */
  public void checkConfig() throws IOException {
    propertiesFile =
        SystemFileFactory.INSTANCE.getFile(
            IoTDBConfigCheck.SCHEMA_DIR + File.separator + PROPERTIES_FILE_NAME);
    tmpPropertiesFile =
        SystemFileFactory.INSTANCE.getFile(
            IoTDBConfigCheck.SCHEMA_DIR + File.separator + PROPERTIES_FILE_NAME + ".tmp");

    // system init first time, no need to check, write system.properties and return
    if (!propertiesFile.exists() && !tmpPropertiesFile.exists()) {
      // create system.properties
      if (propertiesFile.createNewFile()) {
        logger.info(" {} has been created.", propertiesFile.getAbsolutePath());
      } else {
        logger.error("can not create {}", propertiesFile.getAbsolutePath());
        System.exit(-1);
      }

      // write properties to system.properties
      try (FileOutputStream outputStream = new FileOutputStream(propertiesFile)) {
        systemProperties.forEach((k, v) -> properties.setProperty(k, v));
        properties.store(outputStream, SYSTEM_PROPERTIES_STRING);
      }
      return;
    }

    if (!propertiesFile.exists() && tmpPropertiesFile.exists()) {
      // rename tmp file to system.properties, no need to check
      FileUtils.moveFile(tmpPropertiesFile, propertiesFile);
      logger.info("rename {} to {}", tmpPropertiesFile, propertiesFile);
      return;
    } else if (propertiesFile.exists() && tmpPropertiesFile.exists()) {
      // both files exist, remove tmp file
      FileUtils.forceDelete(tmpPropertiesFile);
      logger.info("remove {}", tmpPropertiesFile);
    }

    // no tmp file, read properties from system.properties
    try (FileInputStream inputStream = new FileInputStream(propertiesFile);
        InputStreamReader inputStreamReader =
            new InputStreamReader(inputStream, TSFileConfig.STRING_CHARSET)) {
      properties.load(inputStreamReader);
    }
    // check whether upgrading from <=v0.9 to v0.12
    if (!properties.containsKey(IOTDB_VERSION_STRING)) {
      logger.error(
          "DO NOT UPGRADE IoTDB from v0.9 or lower version to v0.12!"
              + " Please upgrade to v0.10 first");
      System.exit(-1);
    }
    // check whether upgrading from v0.10 or v0.11 to v0.12
    String versionString = properties.getProperty(IOTDB_VERSION_STRING);
    if (versionString.startsWith("0.10") || versionString.startsWith("0.11")) {
      logger.info(
          "Upgrading IoTDB from {} to {}, checking files...", versionString, IoTDBConstant.VERSION);
      checkUnClosedTsFileV2();
      moveTsFileV2();
      moveVersionFile();
      logger.info("checking files successful");
      MLogWriter.upgradeMLog();
      logger.info("Mlog upgraded!");
      logger.info("Start upgrading Version-2 TsFiles...");
      upgradePropertiesFile();
    }
    checkProperties();
  }

  /** upgrade 0.10 or 0.11 properties to 0.12 properties */
  private void upgradePropertiesFile() throws IOException {
    // create an empty tmpPropertiesFile
    if (tmpPropertiesFile.createNewFile()) {
      logger.info("Create system.properties.tmp {}.", tmpPropertiesFile);
    } else {
      logger.error("Create system.properties.tmp {} failed.", tmpPropertiesFile);
      System.exit(-1);
    }

    try (FileOutputStream tmpFOS = new FileOutputStream(tmpPropertiesFile.toString())) {
      properties.setProperty(PARTITION_INTERVAL_STRING, String.valueOf(partitionInterval));
      properties.setProperty(TSFILE_FILE_SYSTEM_STRING, tsfileFileSystem);
      properties.setProperty(IOTDB_VERSION_STRING, IoTDBConstant.VERSION);
      properties.setProperty(ENABLE_PARTITION_STRING, String.valueOf(enablePartition));
      properties.setProperty(TAG_ATTRIBUTE_SIZE_STRING, tagAttributeTotalSize);
      properties.setProperty(MAX_DEGREE_OF_INDEX_STRING, maxDegreeOfIndexNode);
      properties.store(tmpFOS, SYSTEM_PROPERTIES_STRING);

      // upgrade finished, delete old system.properties file
      if (propertiesFile.exists()) {
        Files.delete(propertiesFile.toPath());
      }
    }
    // rename system.properties.tmp to system.properties
    FileUtils.moveFile(tmpPropertiesFile, propertiesFile);
  }

  /** repair 0.10 properties */
  private void upgradePropertiesFileFromBrokenFile() throws IOException {
    // create an empty tmpPropertiesFile
    if (tmpPropertiesFile.createNewFile()) {
      logger.info("Create system.properties.tmp {}.", tmpPropertiesFile);
    } else {
      logger.error("Create system.properties.tmp {} failed.", tmpPropertiesFile);
      System.exit(-1);
    }

    try (FileOutputStream tmpFOS = new FileOutputStream(tmpPropertiesFile.toString())) {
      systemProperties.forEach(
          (k, v) -> {
            if (!properties.containsKey(k)) {
              properties.setProperty(k, v);
            }
          });

      properties.store(tmpFOS, SYSTEM_PROPERTIES_STRING);
      // upgrade finished, delete old system.properties file
      if (propertiesFile.exists()) {
        Files.delete(propertiesFile.toPath());
      }
    }
    // rename system.properties.tmp to system.properties
    FileUtils.moveFile(tmpPropertiesFile, propertiesFile);
  }

  /** Check all immutable properties */
  private void checkProperties() throws IOException {
    for (Entry<String, String> entry : systemProperties.entrySet()) {
      if (!properties.containsKey(entry.getKey())) {
        upgradePropertiesFileFromBrokenFile();
        logger.info("repair system.properties, lack {}", entry.getKey());
      }
    }

    if (!properties.getProperty(TIMESTAMP_PRECISION_STRING).equals(timestampPrecision)) {
      printErrorLogAndExit(TIMESTAMP_PRECISION_STRING);
    }

    if (Long.parseLong(properties.getProperty(PARTITION_INTERVAL_STRING)) != partitionInterval) {
      printErrorLogAndExit(PARTITION_INTERVAL_STRING);
    }

    if (!(properties.getProperty(TSFILE_FILE_SYSTEM_STRING).equals(tsfileFileSystem))) {
      printErrorLogAndExit(TSFILE_FILE_SYSTEM_STRING);
    }

    if (!(properties.getProperty(TAG_ATTRIBUTE_SIZE_STRING).equals(tagAttributeTotalSize))) {
      printErrorLogAndExit(TAG_ATTRIBUTE_SIZE_STRING);
    }

    if (!(properties.getProperty(MAX_DEGREE_OF_INDEX_STRING).equals(maxDegreeOfIndexNode))) {
      printErrorLogAndExit(MAX_DEGREE_OF_INDEX_STRING);
    }

    if (!(properties.getProperty(VIRTUAL_STORAGE_GROUP_NUM).equals(virtualStorageGroupNum))) {
      printErrorLogAndExit(VIRTUAL_STORAGE_GROUP_NUM);
    }

    if (!(properties.getProperty(TIME_ENCODER_KEY).equals(timeEncoderValue))) {
      printErrorLogAndExit(TIME_ENCODER_KEY);
    }
  }

  private void printErrorLogAndExit(String property) {
    logger.error("Wrong {}, please set as: {} !", property, properties.getProperty(property));
    System.exit(-1);
  }

  /** ensure all TsFiles are closed when starting 0.12 */
  private void checkUnClosedTsFileV2() {
    if (SystemFileFactory.INSTANCE.getFile(WAL_DIR).isDirectory()
        && SystemFileFactory.INSTANCE.getFile(WAL_DIR).list().length != 0) {
      logger.error(
          "Unclosed Version-2 TsFile detected, please stop insertion, then run 'flush' "
              + "on v0.10 or v0.11 IoTDB before upgrading to v0.12");
      System.exit(-1);
    }
    checkUnClosedTsFileV2InFolders(DirectoryManager.getInstance().getAllSequenceFileFolders());
    checkUnClosedTsFileV2InFolders(DirectoryManager.getInstance().getAllUnSequenceFileFolders());
  }

  private void checkUnClosedTsFileV2InFolders(List<String> folders) {
    for (String baseDir : folders) {
      File fileFolder = fsFactory.getFile(baseDir);
      if (!fileFolder.isDirectory()) {
        continue;
      }
      for (File storageGroup : fileFolder.listFiles()) {
        if (!storageGroup.isDirectory()) {
          continue;
        }
        for (File partitionDir : storageGroup.listFiles()) {
          if (!partitionDir.isDirectory()) {
            continue;
          }
          File[] tsfiles =
              fsFactory.listFilesBySuffix(partitionDir.toString(), TsFileConstant.TSFILE_SUFFIX);
          File[] resources =
              fsFactory.listFilesBySuffix(partitionDir.toString(), TsFileResource.RESOURCE_SUFFIX);
          if (tsfiles.length != resources.length) {
            File[] zeroLevelTsFiles =
                fsFactory.listFilesBySuffix(
                    partitionDir.toString(), "0" + TsFileConstant.TSFILE_SUFFIX);
            File[] zeroLevelResources =
                fsFactory.listFilesBySuffix(
                    partitionDir.toString(), "0" + TsFileResource.RESOURCE_SUFFIX);
            if (zeroLevelTsFiles.length != zeroLevelResources.length) {
              logger.error(
                  "Unclosed Version-2 TsFile detected, please stop insertion, then run 'flush' "
                      + "on v0.11 IoTDB before upgrading to v0.12");
              System.exit(-1);
            }
          }
        }
      }
    }
  }

  /**
   * If upgrading from v0.11.2 to v0.12, there may be some unsealed merging files. We have to delete
   * these files before upgrading.
   */
  private void deleteMergingTsFiles(File[] tsfiles, File[] resources) {
    Set<String> resourcesSet = new HashSet<>();
    for (File resource : resources) {
      resourcesSet.add(resource.getName());
    }
    for (File tsfile : tsfiles) {
      if (!resourcesSet.contains(tsfile.getName() + TsFileResource.RESOURCE_SUFFIX)) {
        try {
          Files.delete(tsfile.toPath());
        } catch (Exception e) {
          logger.error("Failed to delete merging tsfile {} ", tsfile, e);
          System.exit(-1);
        }
      }
    }
  }

  private void moveTsFileV2() {
    moveFileToUpgradeFolder(DirectoryManager.getInstance().getAllSequenceFileFolders());
    moveFileToUpgradeFolder(DirectoryManager.getInstance().getAllUnSequenceFileFolders());
    logger.info("Move version-2 TsFile successfully");
  }

  @SuppressWarnings("squid:S3776") // Suppress high Cognitive Complexity warning
  private void moveFileToUpgradeFolder(List<String> folders) {
    for (String baseDir : folders) {
      File fileFolder = fsFactory.getFile(baseDir);
      if (!fileFolder.isDirectory()) {
        continue;
      }
      for (File storageGroup : fileFolder.listFiles()) {
        if (!storageGroup.isDirectory()) {
          continue;
        }
        for (File partitionDir : storageGroup.listFiles()) {
          if (!partitionDir.isDirectory()) {
            continue;
          }
          File[] oldTsfileArray =
              fsFactory.listFilesBySuffix(
                  partitionDir.getAbsolutePath(), TsFileConstant.TSFILE_SUFFIX);
          File[] oldResourceFileArray =
              fsFactory.listFilesBySuffix(
                  partitionDir.getAbsolutePath(), TsFileResource.RESOURCE_SUFFIX);
          File[] oldModificationFileArray =
              fsFactory.listFilesBySuffix(
                  partitionDir.getAbsolutePath(), ModificationFile.FILE_SUFFIX);
          deleteMergingTsFiles(oldTsfileArray, oldResourceFileArray);
          // move the old files to upgrade folder if exists
          if (oldTsfileArray.length + oldResourceFileArray.length + oldModificationFileArray.length
              != 0) {
            // create upgrade directory if not exist
            File upgradeFolder = fsFactory.getFile(partitionDir, IoTDBConstant.UPGRADE_FOLDER_NAME);
            if (upgradeFolder.mkdirs()) {
              logger.info("Upgrade Directory {} doesn't exist, create it", upgradeFolder.getPath());
            } else if (!upgradeFolder.exists()) {
              logger.error("Create upgrade Directory {} failed", upgradeFolder.getPath());
            }
            // move .tsfile to upgrade folder
            for (File file : oldTsfileArray) {
              if (!file.renameTo(fsFactory.getFile(upgradeFolder, file.getName()))) {
                logger.error("Failed to move tsfile {} to upgrade folder", file);
              }
            }
            // move .resource to upgrade folder
            for (File file : oldResourceFileArray) {
              if (!file.renameTo(fsFactory.getFile(upgradeFolder, file.getName()))) {
                logger.error("Failed to move resource {} to upgrade folder", file);
              }
            }
            // move .mods to upgrade folder
            for (File file : oldModificationFileArray) {
              if (!file.renameTo(fsFactory.getFile(upgradeFolder, file.getName()))) {
                logger.error("Failed to move mod file {} to upgrade folder", file);
              }
            }
          }
        }
      }
    }
  }

  @SuppressWarnings("squid:S3776") // Suppress high Cognitive Complexity warning
  private void moveVersionFile() {
    File sgDir =
        SystemFileFactory.INSTANCE.getFile(
            FilePathUtils.regularizePath(SYSTEM_DIR) + "storage_groups");
    if (sgDir.isDirectory()) {
      for (File sg : sgDir.listFiles()) {
        if (!sg.isDirectory()) {
          continue;
        }
        for (File partition : sg.listFiles()) {
          if (!partition.isDirectory()) {
            continue;
          }
          File virtualSg = SystemFileFactory.INSTANCE.getFile(sg, "0");
          if (!virtualSg.exists()) {
            virtualSg.mkdir();
          }
          File newPartition = SystemFileFactory.INSTANCE.getFile(virtualSg, partition.getName());
          if (!newPartition.exists()) {
            newPartition.mkdir();
          }
          for (File versionFile : partition.listFiles()) {
            if (versionFile.isDirectory()) {
              continue;
            }
            if (!versionFile.renameTo(
                SystemFileFactory.INSTANCE.getFile(newPartition, versionFile.getName()))) {
              logger.error("Rename {} failed", versionFile);
            }
          }
          if (partition.listFiles().length == 0) {
            try {
              Files.delete(partition.toPath());
            } catch (IOException e) {
              logger.error("Delete {} failed", partition);
            }
          }
        }
      }
    }
  }
}<|MERGE_RESOLUTION|>--- conflicted
+++ resolved
@@ -160,11 +160,7 @@
    *
    * <p>When init: create system.properties directly
    *
-<<<<<<< HEAD
-   * When upgrading the system.properties: (1) create system.properties.tmp (2) delete
-=======
    * <p>When upgrading the system.properties: (1) create system.properties.tmp (2) delete
->>>>>>> bc648969
    * system.properties (3) rename system.properties.tmp to system.properties
    */
   public void checkConfig() throws IOException {
