--- conflicted
+++ resolved
@@ -573,7 +573,6 @@
   public long getLastTime() {
     return getTime(size - 1);
   }
-<<<<<<< HEAD
 
   public static void append(TVList dest, TVList src, int srcPos, int length) {
     assert srcPos + length <= src.size;
@@ -657,6 +656,4 @@
     sb.append("}");
     return sb.toString();
   }
-=======
->>>>>>> bc648969
 }