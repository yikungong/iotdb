--- conflicted
+++ resolved
@@ -171,15 +171,6 @@
 
   @Override
   public TSOpenSessionResp openSession(TSOpenSessionReq req) throws TException {
-<<<<<<< HEAD
-    logger.info(
-        "{}: receive open session request from username {}",
-        IoTDBConstant.GLOBAL_DB_NAME,
-        req.getUsername());
-
-
-=======
->>>>>>> 63d2ca2b
     boolean status;
     IAuthorizer authorizer;
     try {
@@ -476,7 +467,7 @@
       PhysicalPlan physicalPlan =
           processor.parseSQLToPhysicalPlan(statement, sessionIdZoneIdMap.get(req.getSessionId()));
       if (physicalPlan.isQuery()) {
-        return internalExecuteQueryStatement(req.statementId, physicalPlan,
+        return internalExecuteQueryStatement(statement, req.statementId, physicalPlan,
             req.fetchSize,
             sessionIdUsernameMap.get(req.getSessionId()));
       } else {
@@ -523,7 +514,7 @@
             TSStatusCode.EXECUTE_STATEMENT_ERROR, "Statement is not a query statement.");
       }
 
-      return internalExecuteQueryStatement(req.statementId, physicalPlan, req.fetchSize,
+      return internalExecuteQueryStatement(statement, req.statementId, physicalPlan, req.fetchSize,
           sessionIdUsernameMap.get(req.getSessionId()));
 
     } catch (ParseCancellationException e) {
@@ -545,13 +536,9 @@
    * @param plan must be a plan for Query: FillQueryPlan, AggregationPlan, GroupByPlan, some
    *             AuthorPlan
    */
-<<<<<<< HEAD
-  private TSExecuteStatementResp internalExecuteQueryStatement(long statementId, PhysicalPlan plan, int fetchSize, String username) {
-=======
   private TSExecuteStatementResp internalExecuteQueryStatement(String statement,
       long statementId, PhysicalPlan plan, int fetchSize, String username) {
     auditLogger.info("Session {} execute Query: {}", currSessionId.get(), statement);
->>>>>>> 63d2ca2b
     long startTime = System.currentTimeMillis();
     long queryId = -1;
     try {
