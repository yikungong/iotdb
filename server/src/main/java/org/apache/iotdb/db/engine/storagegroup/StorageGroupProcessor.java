/*
 * Licensed to the Apache Software Foundation (ASF) under one
 * or more contributor license agreements.  See the NOTICE file
 * distributed with this work for additional information
 * regarding copyright ownership.  The ASF licenses this file
 * to you under the Apache License, Version 2.0 (the
 * "License"); you may not use this file except in compliance
 * with the License.  You may obtain a copy of the License at
 *
 *      http://www.apache.org/licenses/LICENSE-2.0
 *
 * Unless required by applicable law or agreed to in writing,
 * software distributed under the License is distributed on an
 * "AS IS" BASIS, WITHOUT WARRANTIES OR CONDITIONS OF ANY
 * KIND, either express or implied.  See the License for the
 * specific language governing permissions and limitations
 * under the License.
 */
package org.apache.iotdb.db.engine.storagegroup;

import static org.apache.iotdb.db.conf.IoTDBConstant.FILE_NAME_SEPARATOR;
import static org.apache.iotdb.db.engine.merge.task.MergeTask.MERGE_SUFFIX;
import static org.apache.iotdb.db.engine.storagegroup.TsFileResource.TEMP_SUFFIX;
import static org.apache.iotdb.tsfile.common.constant.TsFileConstant.MERGED_SUFFIX;
import static org.apache.iotdb.tsfile.common.constant.TsFileConstant.PATH_UPGRADE;
import static org.apache.iotdb.tsfile.common.constant.TsFileConstant.TSFILE_SUFFIX;
import static org.apache.iotdb.tsfile.common.constant.TsFileConstant.VM_SUFFIX;

import java.io.File;
import java.io.IOException;
import java.nio.file.Files;
import java.util.ArrayList;
import java.util.Arrays;
import java.util.Collection;
import java.util.Collections;
import java.util.Date;
import java.util.HashMap;
import java.util.HashSet;
import java.util.Iterator;
import java.util.LinkedList;
import java.util.List;
import java.util.Map;
import java.util.Map.Entry;
import java.util.Set;
import java.util.TreeMap;
import java.util.TreeSet;
import java.util.concurrent.locks.ReadWriteLock;
import java.util.concurrent.locks.ReentrantReadWriteLock;
import org.apache.commons.io.FileUtils;
import org.apache.iotdb.db.conf.IoTDBConstant;
import org.apache.iotdb.db.conf.IoTDBDescriptor;
import org.apache.iotdb.db.conf.directories.DirectoryManager;
import org.apache.iotdb.db.engine.StorageEngine;
import org.apache.iotdb.db.engine.fileSystem.SystemFileFactory;
import org.apache.iotdb.db.engine.flush.TsFileFlushPolicy;
import org.apache.iotdb.db.engine.merge.manage.MergeManager;
import org.apache.iotdb.db.engine.merge.manage.MergeResource;
import org.apache.iotdb.db.engine.merge.selector.IMergeFileSelector;
import org.apache.iotdb.db.engine.merge.selector.MaxFileMergeFileSelector;
import org.apache.iotdb.db.engine.merge.selector.MaxSeriesMergeFileSelector;
import org.apache.iotdb.db.engine.merge.selector.MergeFileStrategy;
import org.apache.iotdb.db.engine.merge.task.MergeTask;
import org.apache.iotdb.db.engine.merge.task.RecoverMergeTask;
import org.apache.iotdb.db.engine.modification.Deletion;
import org.apache.iotdb.db.engine.modification.Modification;
import org.apache.iotdb.db.engine.modification.ModificationFile;
import org.apache.iotdb.db.engine.querycontext.QueryDataSource;
import org.apache.iotdb.db.engine.version.SimpleFileVersionController;
import org.apache.iotdb.db.engine.version.VersionController;
import org.apache.iotdb.db.exception.BatchInsertionException;
import org.apache.iotdb.db.exception.DiskSpaceInsufficientException;
import org.apache.iotdb.db.exception.LoadFileException;
import org.apache.iotdb.db.exception.MergeException;
import org.apache.iotdb.db.exception.StorageGroupProcessorException;
import org.apache.iotdb.db.exception.TsFileProcessorException;
import org.apache.iotdb.db.exception.WriteProcessException;
import org.apache.iotdb.db.exception.metadata.MetadataException;
import org.apache.iotdb.db.exception.query.OutOfTTLException;
import org.apache.iotdb.db.exception.query.QueryProcessException;
import org.apache.iotdb.db.metadata.MManager;
import org.apache.iotdb.db.metadata.mnode.MNode;
import org.apache.iotdb.db.metadata.mnode.MeasurementMNode;
import org.apache.iotdb.db.qp.physical.crud.DeletePlan;
import org.apache.iotdb.db.qp.physical.crud.InsertRowPlan;
import org.apache.iotdb.db.qp.physical.crud.InsertTabletPlan;
import org.apache.iotdb.db.query.context.QueryContext;
import org.apache.iotdb.db.query.control.QueryFileManager;
import org.apache.iotdb.db.service.IoTDB;
import org.apache.iotdb.db.service.UpgradeSevice;
import org.apache.iotdb.db.utils.CopyOnReadLinkedList;
import org.apache.iotdb.db.writelog.recover.TsFileRecoverPerformer;
import org.apache.iotdb.rpc.RpcUtils;
import org.apache.iotdb.rpc.TSStatusCode;
import org.apache.iotdb.service.rpc.thrift.TSStatus;
import org.apache.iotdb.tsfile.fileSystem.FSFactoryProducer;
import org.apache.iotdb.tsfile.fileSystem.fsFactory.FSFactory;
import org.apache.iotdb.tsfile.read.TimeValuePair;
import org.apache.iotdb.tsfile.read.common.Path;
import org.apache.iotdb.tsfile.read.filter.basic.Filter;
import org.apache.iotdb.tsfile.utils.Pair;
import org.apache.iotdb.tsfile.write.schema.MeasurementSchema;
import org.apache.iotdb.tsfile.write.writer.RestorableTsFileIOWriter;
import org.slf4j.Logger;
import org.slf4j.LoggerFactory;


/**
 * For sequence data, a StorageGroupProcessor has some TsFileProcessors, in which there is only one
 * TsFileProcessor in the working status. <br/>
 * <p>
 * There are two situations to set the working TsFileProcessor to closing status:<br/>
 * <p>
 * (1) when inserting data into the TsFileProcessor, and the TsFileProcessor shouldFlush() (or
 * shouldClose())<br/>
 * <p>
 * (2) someone calls syncCloseAllWorkingTsFileProcessors(). (up to now, only flush command from cli
 * will call this method)<br/>
 * <p>
 * UnSequence data has the similar process as above.
 * <p>
 * When a sequence TsFileProcessor is submitted to be flushed, the updateLatestFlushTimeCallback()
 * method will be called as a callback.<br/>
 * <p>
 * When a TsFileProcessor is closed, the closeUnsealedTsFileProcessorCallBack() method will be
 * called as a callback.
 */
public class StorageGroupProcessor {

  private static final String MERGING_MODIFICATION_FILE_NAME = "merge.mods";

  /**
   * All newly generated chunks after merge have version number 0, so we set merged Modification
   * file version to 1 to take effect
   */
  private static final int MERGE_MOD_START_VERSION_NUM = 1;

  private static final Logger logger = LoggerFactory.getLogger(StorageGroupProcessor.class);

  /**
   * indicating the file to be loaded already exists locally.
   */
  private static final int POS_ALREADY_EXIST = -2;
  /**
   * indicating the file to be loaded overlap with some files.
   */
  private static final int POS_OVERLAP = -3;
  /**
   * a read write lock for guaranteeing concurrent safety when accessing all fields in this class
   * (i.e., schema, (un)sequenceFileList, work(un)SequenceTsFileProcessor,
   * closing(Un)SequenceTsFileProcessor, latestTimeForEachDevice, and
   * partitionLatestFlushedTimeForEachDevice)
   */
  private final ReadWriteLock insertLock = new ReentrantReadWriteLock();
  /**
   * closeStorageGroupCondition is used to wait for all currently closing TsFiles to be done.
   */
  private final Object closeStorageGroupCondition = new Object();
  /**
   * avoid some tsfileResource is changed (e.g., from unsealed to sealed) when a query is executed.
   */
  private final ReadWriteLock closeQueryLock = new ReentrantReadWriteLock();
  /**
   * time partition id in the storage group -> tsFileProcessor for this time partition
   */
  private final TreeMap<Long, TsFileProcessor> workSequenceTsFileProcessors = new TreeMap<>();
  /**
   * time partition id in the storage group -> tsFileProcessor for this time partition
   */
  private final TreeMap<Long, TsFileProcessor> workUnsequenceTsFileProcessors = new TreeMap<>();

  // includes sealed and unsealed sequence TsFiles
  private TreeSet<TsFileResource> sequenceFileTreeSet = new TreeSet<>(
      (o1, o2) -> {
        int rangeCompare = Long.compare(Long.parseLong(o1.getTsFile().getParentFile().getName()),
            Long.parseLong(o2.getTsFile().getParentFile().getName()));
        return rangeCompare == 0 ? compareFileName(o1.getTsFile(), o2.getTsFile()) : rangeCompare;
      });

  // upgrading sequence TsFile resource list
  private List<TsFileResource> upgradeSeqFileList = new LinkedList<>();

  private CopyOnReadLinkedList<TsFileProcessor> closingSequenceTsFileProcessor = new CopyOnReadLinkedList<>();
  // includes sealed and unsealed unSequence TsFiles
  private List<TsFileResource> unSequenceFileList = new ArrayList<>();

  // upgrading unsequence TsFile resource list
  private List<TsFileResource> upgradeUnseqFileList = new LinkedList<>();

  private CopyOnReadLinkedList<TsFileProcessor> closingUnSequenceTsFileProcessor = new CopyOnReadLinkedList<>();
  /*
   * time partition id -> map, which contains
   * device -> global latest timestamp of each device latestTimeForEachDevice caches non-flushed
   * changes upon timestamps of each device, and is used to update partitionLatestFlushedTimeForEachDevice
   * when a flush is issued.
   */
  private Map<Long, Map<String, Long>> latestTimeForEachDevice = new HashMap<>();
  /**
   * time partition id -> map, which contains device -> largest timestamp of the latest memtable to
   * be submitted to asyncTryToFlush partitionLatestFlushedTimeForEachDevice determines whether a
   * data point should be put into a sequential file or an unsequential file. Data of some device
   * with timestamp less than or equals to the device's latestFlushedTime should go into an
   * unsequential file.
   */
  private Map<Long, Map<String, Long>> partitionLatestFlushedTimeForEachDevice = new HashMap<>();

  /**
   * used to record the latest flush time while upgrading and inserting
   */
  private Map<Long, Map<String, Long>> newlyFlushedPartitionLatestFlushedTimeForEachDevice = new HashMap<>();
  /**
   * global mapping of device -> largest timestamp of the latest memtable to * be submitted to
   * asyncTryToFlush, globalLatestFlushedTimeForEachDevice is utilized to maintain global
   * latestFlushedTime of devices and will be updated along with partitionLatestFlushedTimeForEachDevice
   */
  private Map<String, Long> globalLatestFlushedTimeForEachDevice = new HashMap<>();
  private String storageGroupName;
  private File storageGroupSysDir;
  /**
   * time partition id -> version controller which assigns a version for each MemTable and
   * deletion/update such that after they are persisted, the order of insertions, deletions and
   * updates can be re-determined.
   */
  private HashMap<Long, VersionController> timePartitionIdVersionControllerMap = new HashMap<>();
  /**
   * mergeLock is to be used in the merge process. Concurrent queries, deletions and merges may
   * result in losing some deletion in the merged new file, so a lock is necessary.
   */
  private ReentrantReadWriteLock mergeLock = new ReentrantReadWriteLock();
  /**
   * This is the modification file of the result of the current merge. Because the merged file may
   * be invisible at this moment, without this, deletion/update during merge could be lost.
   */
  private ModificationFile mergingModification;
  private volatile boolean isMerging = false;
  private long mergeStartTime;
  /**
   * when the data in a storage group is older than dataTTL, it is considered invalid and will be
   * eventually removed.
   */
  private long dataTTL = Long.MAX_VALUE;
  private FSFactory fsFactory = FSFactoryProducer.getFSFactory();
  private TsFileFlushPolicy fileFlushPolicy;

  /**
   * partitionDirectFileVersions records the versions of the direct TsFiles (generated by close, not
   * including the files generated by merge) of each partition. As data file close is managed by the
   * leader in the distributed version, the files with the same version(s) have the same data,
   * despite that the inner structure (the size and organization of chunks) may be different, so we
   * can easily find what remote files we do not have locally. partition number -> version number
   * set
   */
  private Map<Long, Set<Long>> partitionDirectFileVersions = new HashMap<>();

  /**
   * The max file versions in each partition. By recording this, if several IoTDB instances have the
   * same policy of closing file and their ingestion is identical, then files of the same version in
   * different IoTDB instance will have identical data, providing convenience for data comparison
   * across different instances. partition number -> max version number
   */
  private Map<Long, Long> partitionMaxFileVersions = new HashMap<>();

  public StorageGroupProcessor(String systemDir, String storageGroupName,
      TsFileFlushPolicy fileFlushPolicy) throws StorageGroupProcessorException {
    this.storageGroupName = storageGroupName;
    this.fileFlushPolicy = fileFlushPolicy;

    storageGroupSysDir = SystemFileFactory.INSTANCE.getFile(systemDir, storageGroupName);
    if (storageGroupSysDir.mkdirs()) {
      logger.info("Storage Group system Directory {} doesn't exist, create it",
          storageGroupSysDir.getPath());
    } else if (!storageGroupSysDir.exists()) {
      logger.error("create Storage Group system Directory {} failed",
          storageGroupSysDir.getPath());
    }

    recover();

  }

  private Map<Long, List<TsFileResource>> splitResourcesByPartition(
      List<TsFileResource> resources) {
    Map<Long, List<TsFileResource>> ret = new HashMap<>();
    for (TsFileResource resource : resources) {
      ret.computeIfAbsent(resource.getTimePartition(), l -> new ArrayList<>()).add(resource);
    }
    return ret;
  }

  private void recover() throws StorageGroupProcessorException {
    logger.info("recover Storage Group  {}", storageGroupName);

    try {
      // collect candidate TsFiles from sequential and unsequential data directory
      Pair<List<TsFileResource>, List<TsFileResource>> seqTsFilesPair = getAllFiles(
          DirectoryManager.getInstance().getAllSequenceFileFolders());
      List<TsFileResource> tmpSeqTsFiles = seqTsFilesPair.left;
      List<TsFileResource> oldSeqTsFiles = seqTsFilesPair.right;
      upgradeSeqFileList.addAll(oldSeqTsFiles);
      Pair<List<TsFileResource>, List<TsFileResource>> unseqTsFilesPair = getAllFiles(
          DirectoryManager.getInstance().getAllUnSequenceFileFolders());
      List<TsFileResource> tmpUnseqTsFiles = unseqTsFilesPair.left;
      List<TsFileResource> oldUnseqTsFiles = unseqTsFilesPair.right;
      upgradeUnseqFileList.addAll(oldUnseqTsFiles);
      Map<String, List<TsFileResource>> vmSeqFiles = getAllVms(
          DirectoryManager.getInstance().getAllSequenceFileFolders());
      Map<String, List<TsFileResource>> vmUnseqFiles = getAllVms(
          DirectoryManager.getInstance().getAllUnSequenceFileFolders());

      // split by partition so that we can find the last file of each partition and decide to
      // close it or not
      Map<Long, List<TsFileResource>> partitionTmpSeqTsFiles = splitResourcesByPartition(
          tmpSeqTsFiles);
      Map<Long, List<TsFileResource>> partitionTmpUnseqTsFiles = splitResourcesByPartition(
          tmpUnseqTsFiles);
      for (List<TsFileResource> value : partitionTmpSeqTsFiles.values()) {
        recoverTsFiles(value, vmSeqFiles, true);
      }
      for (List<TsFileResource> value : partitionTmpUnseqTsFiles.values()) {
        recoverTsFiles(value, vmUnseqFiles, false);
      }

      for (TsFileResource resource : sequenceFileTreeSet) {
        long partitionNum = resource.getTimePartition();
        partitionDirectFileVersions.computeIfAbsent(partitionNum, p -> new HashSet<>())
            .addAll(resource.getHistoricalVersions());
        updatePartitionFileVersion(partitionNum, Collections.max(resource.getHistoricalVersions()));
      }
      for (TsFileResource resource : unSequenceFileList) {
        long partitionNum = resource.getTimePartition();
        partitionDirectFileVersions.computeIfAbsent(partitionNum, p -> new HashSet<>())
            .addAll(resource.getHistoricalVersions());
        updatePartitionFileVersion(partitionNum, Collections.max(resource.getHistoricalVersions()));
      }

      String taskName = storageGroupName + "-" + System.currentTimeMillis();
      File mergingMods = SystemFileFactory.INSTANCE.getFile(storageGroupSysDir,
          MERGING_MODIFICATION_FILE_NAME);
      if (mergingMods.exists()) {
        mergingModification = new ModificationFile(mergingMods.getPath());
      }
      RecoverMergeTask recoverMergeTask = new RecoverMergeTask(new ArrayList<>(sequenceFileTreeSet),
          unSequenceFileList, storageGroupSysDir.getPath(), this::mergeEndAction, taskName,
          IoTDBDescriptor.getInstance().getConfig().isForceFullMerge(), storageGroupName);
      logger.info("{} a RecoverMergeTask {} starts...", storageGroupName, taskName);
      recoverMergeTask
          .recoverMerge(IoTDBDescriptor.getInstance().getConfig().isContinueMergeAfterReboot());
      if (!IoTDBDescriptor.getInstance().getConfig().isContinueMergeAfterReboot()) {
        mergingMods.delete();
      }

      updateLastestFlushedTime();
    } catch (IOException | MetadataException e) {
      throw new StorageGroupProcessorException(e);
    }

    for (TsFileResource resource : sequenceFileTreeSet) {
      long timePartitionId = resource.getTimePartition();
      Map<String, Long> endTimeMap = new HashMap<>();
      for (Entry<String, Integer> entry : resource.getDeviceToIndexMap().entrySet()) {
        String deviceId = entry.getKey();
        int index = entry.getValue();
        long endTime = resource.getEndTime(index);
        endTimeMap.put(deviceId, endTime);
      }
      latestTimeForEachDevice.computeIfAbsent(timePartitionId, l -> new HashMap<>())
          .putAll(endTimeMap);
      partitionLatestFlushedTimeForEachDevice
          .computeIfAbsent(timePartitionId, id -> new HashMap<>())
          .putAll(endTimeMap);
      globalLatestFlushedTimeForEachDevice.putAll(endTimeMap);
    }
  }

  private void updatePartitionFileVersion(long partitionNum, long fileVersion) {
    long oldVersion = partitionMaxFileVersions.getOrDefault(partitionNum, 0L);
    if (fileVersion > oldVersion) {
      partitionMaxFileVersions.put(partitionNum, fileVersion);
    }
  }

  /**
   * use old seq file to update latestTimeForEachDevice, globalLatestFlushedTimeForEachDevice,
   * partitionLatestFlushedTimeForEachDevice and timePartitionIdVersionControllerMap
   */
  private void updateLastestFlushedTime() throws IOException {

    VersionController versionController = new SimpleFileVersionController(
        storageGroupSysDir.getPath());
    long currentVersion = versionController.currVersion();
    for (TsFileResource resource : upgradeSeqFileList) {
      for (Entry<String, Integer> entry : resource.getDeviceToIndexMap().entrySet()) {
        String deviceId = entry.getKey();
        int index = entry.getValue();
        long endTime = resource.getEndTime(index);
        long endTimePartitionId = StorageEngine.getTimePartition(endTime);
        latestTimeForEachDevice.computeIfAbsent(endTimePartitionId, l -> new HashMap<>())
            .put(deviceId, endTime);
        globalLatestFlushedTimeForEachDevice.put(deviceId, endTime);

        // set all the covered partition's LatestFlushedTime to Long.MAX_VALUE
        long partitionId = StorageEngine.getTimePartition(resource.getStartTime(index));
        while (partitionId <= endTimePartitionId) {
          partitionLatestFlushedTimeForEachDevice.computeIfAbsent(partitionId, l -> new HashMap<>())
              .put(deviceId, Long.MAX_VALUE);
          if (!timePartitionIdVersionControllerMap.containsKey(partitionId)) {
            File directory = SystemFileFactory.INSTANCE
                .getFile(storageGroupSysDir, String.valueOf(partitionId));
            if (!directory.exists()) {
              directory.mkdirs();
            }
            File versionFile = SystemFileFactory.INSTANCE
                .getFile(directory, SimpleFileVersionController.FILE_PREFIX + currentVersion);
            if (!versionFile.createNewFile()) {
              logger.warn("Version file {} has already been created ", versionFile);
            }
            timePartitionIdVersionControllerMap.put(partitionId,
                new SimpleFileVersionController(storageGroupSysDir.getPath(), partitionId));
          }
          partitionId++;
        }
      }
    }
  }

  /**
   * get version controller by time partition Id Thread-safety should be ensure by caller
   *
   * @param timePartitionId time partition Id
   * @return version controller
   */
  private VersionController getVersionControllerByTimePartitionId(long timePartitionId) {
    return timePartitionIdVersionControllerMap.computeIfAbsent(timePartitionId,
        id -> {
          try {
            return new SimpleFileVersionController(storageGroupSysDir.getPath(), timePartitionId);
          } catch (IOException e) {
            logger.error("can't build a version controller for time partition {}", timePartitionId);
            return null;
          }
        });
  }

  private Pair<List<TsFileResource>, List<TsFileResource>> getAllFiles(List<String> folders)
      throws IOException {
    List<File> tsFiles = new ArrayList<>();
    List<File> upgradeFiles = new ArrayList<>();
    for (String baseDir : folders) {
      File fileFolder = fsFactory.getFile(baseDir, storageGroupName);
      if (!fileFolder.exists()) {
        continue;
      }

      // old version
      // some TsFileResource may be being persisted when the system crashed, try recovering such
      // resources
      continueFailedRenames(fileFolder, TEMP_SUFFIX);

      // some TsFiles were going to be replaced by the merged files when the system crashed and
      // the process was interrupted before the merged files could be named
      continueFailedRenames(fileFolder, MERGE_SUFFIX);

      File[] oldTsfileArray = fsFactory
          .listFilesBySuffix(fileFolder.getAbsolutePath(), TSFILE_SUFFIX);
      File[] oldResourceFileArray = fsFactory
          .listFilesBySuffix(fileFolder.getAbsolutePath(), TsFileResource.RESOURCE_SUFFIX);
      File[] oldModificationFileArray = fsFactory
          .listFilesBySuffix(fileFolder.getAbsolutePath(), ModificationFile.FILE_SUFFIX);
      File upgradeFolder = fsFactory.getFile(fileFolder, IoTDBConstant.UPGRADE_FOLDER_NAME);
      // move the old files to upgrade folder if exists
      if (oldTsfileArray.length != 0 || oldResourceFileArray.length != 0) {
        // create upgrade directory if not exist
        if (upgradeFolder.mkdirs()) {
          logger.info("Upgrade Directory {} doesn't exist, create it",
              upgradeFolder.getPath());
        } else if (!upgradeFolder.exists()) {
          logger.error("Create upgrade Directory {} failed",
              upgradeFolder.getPath());
        }
        // move .tsfile to upgrade folder
        for (File file : oldTsfileArray) {
          if (!file.renameTo(fsFactory.getFile(upgradeFolder, file.getName()))) {
            logger.error("Failed to move {} to upgrade folder", file);
          }
        }
        // move .resource to upgrade folder
        for (File file : oldResourceFileArray) {
          if (!file.renameTo(fsFactory.getFile(upgradeFolder, file.getName()))) {
            logger.error("Failed to move {} to upgrade folder", file);
          }
        }
        // move .mods to upgrade folder
        for (File file : oldModificationFileArray) {
          if (!file.renameTo(fsFactory.getFile(upgradeFolder, file.getName()))) {
            logger.error("Failed to move {} to upgrade folder", file);
          }
        }

        Collections.addAll(upgradeFiles,
            fsFactory.listFilesBySuffix(upgradeFolder.getAbsolutePath(), TSFILE_SUFFIX));
      }
      // if already move old files to upgradeFolder 
      else if (upgradeFolder.exists()) {
        Collections.addAll(upgradeFiles,
            fsFactory.listFilesBySuffix(upgradeFolder.getAbsolutePath(), TSFILE_SUFFIX));
      }

      File[] subFiles = fileFolder.listFiles();
      if (subFiles != null) {
        for (File partitionFolder : subFiles) {
          if (!partitionFolder.isDirectory()) {
            logger.warn("{} is not a directory.", partitionFolder.getAbsolutePath());
          } else if (!partitionFolder.getName().equals(IoTDBConstant.UPGRADE_FOLDER_NAME)) {
            // some TsFileResource may be being persisted when the system crashed, try recovering such
            // resources
            continueFailedRenames(partitionFolder, TEMP_SUFFIX);

            // some TsFiles were going to be replaced by the merged files when the system crashed and
            // the process was interrupted before the merged files could be named
            continueFailedRenames(partitionFolder, MERGE_SUFFIX);

            Collections.addAll(tsFiles,
                fsFactory.listFilesBySuffix(partitionFolder.getAbsolutePath(), TSFILE_SUFFIX));
          }
        }
      }

    }
    tsFiles.sort(this::compareFileName);
    List<TsFileResource> ret = new ArrayList<>();
    tsFiles.forEach(f -> ret.add(new TsFileResource(f)));
    upgradeFiles.sort(this::compareFileName);
    List<TsFileResource> upgradeRet = new ArrayList<>();
    for (File f : upgradeFiles) {
      TsFileResource fileResource = new TsFileResource(f);
      fileResource.setClosed(true);
      // make sure the flush command is called before IoTDB is down.
      fileResource.deserialize();
      upgradeRet.add(fileResource);
    }
    return new Pair<>(ret, upgradeRet);
  }

  private Map<String, List<TsFileResource>> getAllVms(List<String> folders) throws IOException {
    List<File> vmFiles = new ArrayList<>();
    for (String baseDir : folders) {
      File fileFolder = fsFactory.getFile(baseDir, storageGroupName);
      if (!fileFolder.exists()) {
        continue;
      }
      File[] subFiles = fileFolder.listFiles();
      if (subFiles != null) {
        for (File partitionFolder : subFiles) {
          if (partitionFolder.isDirectory()) {
            for (File tmpFile : fsFactory.listFilesBySuffix(partitionFolder.getAbsolutePath(),
                PATH_UPGRADE)) {
              Files.delete(tmpFile.toPath());
            }
            for (File mergedFile : fsFactory.listFilesBySuffix(partitionFolder.getAbsolutePath(),
                MERGED_SUFFIX)) {
              for (File shouldRemove : fsFactory
                  .listFilesBySuffix(partitionFolder.getAbsolutePath(), VM_SUFFIX)) {
                Files.delete(shouldRemove.toPath());
              }
              File newVMFile = FSFactoryProducer.getFSFactory().getFile(mergedFile.getParent(),
                  mergedFile.getName().split(MERGED_SUFFIX)[0]);
              if (!mergedFile.renameTo(newVMFile)) {
                logger.error("Failed to rename {} to {}", mergedFile, newVMFile);
              }
            }
            Collections.addAll(vmFiles,
                fsFactory.listFilesBySuffix(partitionFolder.getAbsolutePath(), VM_SUFFIX));
          }
        }
      }
    }

    Map<String, List<TsFileResource>> vmTsFileResourceMap = new HashMap<>();
    for (File f : vmFiles) {
      TsFileResource fileResource = new TsFileResource(f);
      fileResource.setClosed(false);
      String tsfilePrefix = f.getPath()
          .substring(0, f.getPath().lastIndexOf(FILE_NAME_SEPARATOR));
      vmTsFileResourceMap.computeIfAbsent(tsfilePrefix, k -> new ArrayList<>()).add(fileResource);
    }
    vmTsFileResourceMap.values()
        .forEach(tsFileResources -> tsFileResources.sort(this::compareVMFileName));
    return vmTsFileResourceMap;
  }

  private void continueFailedRenames(File fileFolder, String suffix) {
    File[] files = fsFactory.listFilesBySuffix(fileFolder.getAbsolutePath(), suffix);
    if (files != null) {
      for (File tempResource : files) {
        File originResource = fsFactory.getFile(tempResource.getPath().replace(suffix, ""));
        if (originResource.exists()) {
          tempResource.delete();
        } else {
          tempResource.renameTo(originResource);
        }
      }
    }
  }

  private void recoverTsFiles(List<TsFileResource> tsFiles,
      Map<String, List<TsFileResource>> vmFiles, boolean isSeq) {
    for (int i = 0; i < tsFiles.size(); i++) {
      TsFileResource tsFileResource = tsFiles.get(i);
      long timePartitionId = tsFileResource.getTimePartition();
      List<TsFileResource> vmTsFileResources = vmFiles
          .getOrDefault(tsFileResource.getTsFilePath(), new ArrayList<>());
      TsFileRecoverPerformer recoverPerformer = new TsFileRecoverPerformer(
          storageGroupName + FILE_NAME_SEPARATOR,
          getVersionControllerByTimePartitionId(timePartitionId), tsFileResource, true,
          i == tsFiles.size() - 1, vmTsFileResources);

      RestorableTsFileIOWriter writer;
      List<RestorableTsFileIOWriter> vmWriters;
      try {
        Pair<RestorableTsFileIOWriter, List<RestorableTsFileIOWriter>> pair = recoverPerformer
            .recover();
        writer = pair.left;
        vmWriters = pair.right;
        vmWriters.forEach(RestorableTsFileIOWriter::makeMetadataVisible);
      } catch (StorageGroupProcessorException e) {
        logger.warn("Skip TsFile: {} because of error in recover: ", tsFileResource.getTsFilePath(),
            e);
        continue;
      }
      if (i != tsFiles.size() - 1 || !writer.canWrite()) {
        // not the last file or cannot write, just close it
        tsFileResource.setClosed(true);
      } else if (writer.canWrite()) {
        // the last file is not closed, continue writing to in
        TsFileProcessor tsFileProcessor;
        if (isSeq) {
          tsFileProcessor = new TsFileProcessor(storageGroupName, tsFileResource,
              vmTsFileResources, getVersionControllerByTimePartitionId(timePartitionId),
              this::closeUnsealedTsFileProcessorCallBack, this::updateLatestFlushTimeCallback,
              false,
              writer, vmWriters);
          tsFileProcessor.recover();
          workSequenceTsFileProcessors.put(timePartitionId, tsFileProcessor);
          tsFileResource.setProcessor(tsFileProcessor);
        } else {
          tsFileProcessor = new TsFileProcessor(storageGroupName, tsFileResource,
              vmTsFileResources, getVersionControllerByTimePartitionId(timePartitionId),
              this::closeUnsealedTsFileProcessorCallBack, this::unsequenceFlushCallback, false,
              writer, vmWriters);
          workUnsequenceTsFileProcessors.put(timePartitionId, tsFileProcessor);
          tsFileResource.setProcessor(tsFileProcessor);
          tsFileProcessor.recover();
        }
        tsFileResource.removeResourceFile();
        tsFileProcessor.setTimeRangeId(timePartitionId);
        writer.makeMetadataVisible();
      }
      if (isSeq) {
        sequenceFileTreeSet.add(tsFileResource);
      } else {
        unSequenceFileList.add(tsFileResource);
      }
    }
  }

  // ({systemTime}-{versionNum}-{mergeNum}.tsfile)
  private int compareFileName(File o1, File o2) {
    String[] items1 = o1.getName().replace(TSFILE_SUFFIX, "")
        .split(FILE_NAME_SEPARATOR);
    String[] items2 = o2.getName().replace(TSFILE_SUFFIX, "")
        .split(FILE_NAME_SEPARATOR);
    long ver1 = Long.parseLong(items1[0]);
    long ver2 = Long.parseLong(items2[0]);
    int cmp = Long.compare(ver1, ver2);
    if (cmp == 0) {
      return Long.compare(Long.parseLong(items1[1]), Long.parseLong(items2[1]));
    } else {
      return cmp;
    }
  }

  // ({systemTime}-{versionNum}-{mergeNum}.tsfile-{systemTime}.vm)
  private int compareVMFileName(TsFileResource o1, TsFileResource o2) {
    String[] items1 = o1.getTsFile().getName().replace(TSFILE_SUFFIX, "").replace(VM_SUFFIX, "")
        .split(FILE_NAME_SEPARATOR);
    String[] items2 = o2.getTsFile().getName().replace(TSFILE_SUFFIX, "").replace(VM_SUFFIX, "")
        .split(FILE_NAME_SEPARATOR);
    long ver1 = Long.parseLong(items1[3]);
    long ver2 = Long.parseLong(items2[3]);
    int cmp = Long.compare(ver1, ver2);
    if (cmp == 0) {
      return Long.compare(Long.parseLong(items1[1]), Long.parseLong(items2[1]));
    } else {
      return cmp;
    }
  }


  public void insert(InsertRowPlan insertRowPlan) throws WriteProcessException {
    // reject insertions that are out of ttl
    if (!isAlive(insertRowPlan.getTime())) {
      throw new OutOfTTLException(insertRowPlan.getTime(), (System.currentTimeMillis() - dataTTL));
    }
    writeLock();
    try {
      // init map
      long timePartitionId = StorageEngine.getTimePartition(insertRowPlan.getTime());

      latestTimeForEachDevice.computeIfAbsent(timePartitionId, l -> new HashMap<>());
      partitionLatestFlushedTimeForEachDevice
          .computeIfAbsent(timePartitionId, id -> new HashMap<>());

      // insert to sequence or unSequence file
      insertToTsFileProcessor(insertRowPlan,
          insertRowPlan.getTime() > partitionLatestFlushedTimeForEachDevice.get(timePartitionId)
              .getOrDefault(insertRowPlan.getDeviceId(), Long.MIN_VALUE));

    } finally {
      writeUnlock();
    }
  }

  /**
   * Insert a tablet (rows belonging to the same devices) into this storage group.
<<<<<<< HEAD
   *
   * @throws WriteProcessException   when update last cache failed
=======
>>>>>>> f2708618
   * @throws BatchInsertionException if some of the rows failed to be inserted
   */
  public void insertTablet(InsertTabletPlan insertTabletPlan) throws BatchInsertionException {
    writeLock();
    try {
      TSStatus[] results = new TSStatus[insertTabletPlan.getRowCount()];
      Arrays.fill(results, RpcUtils.SUCCESS_STATUS);
      boolean noFailure = true;

      /*
       * assume that batch has been sorted by client
       */
      int loc = 0;
      while (loc < insertTabletPlan.getRowCount()) {
        long currTime = insertTabletPlan.getTimes()[loc];
        // skip points that do not satisfy TTL
        if (!isAlive(currTime)) {
          results[loc] = RpcUtils.getStatus(TSStatusCode.OUT_OF_TTL_ERROR,
              "time " + currTime + " in current line is out of TTL: " + dataTTL);
          loc++;
          noFailure = false;
        } else {
          break;
        }
      }
      // loc pointing at first legal position
      if (loc == insertTabletPlan.getRowCount()) {
        throw new BatchInsertionException(results);
      }
      // before is first start point
      int before = loc;
      // before time partition
      long beforeTimePartition = StorageEngine
          .getTimePartition(insertTabletPlan.getTimes()[before]);
      // init map
      long lastFlushTime = partitionLatestFlushedTimeForEachDevice.
          computeIfAbsent(beforeTimePartition, id -> new HashMap<>()).
          computeIfAbsent(insertTabletPlan.getDeviceId(), id -> Long.MIN_VALUE);
      // if is sequence
      boolean isSequence = false;
      while (loc < insertTabletPlan.getRowCount()) {
        long time = insertTabletPlan.getTimes()[loc];
        long curTimePartition = StorageEngine.getTimePartition(time);
        // start next partition
        if (curTimePartition != beforeTimePartition) {
          // insert last time partition
          noFailure = insertTabletToTsFileProcessor(insertTabletPlan, before, loc, isSequence,
              results,
              beforeTimePartition) && noFailure;
          // re initialize
          before = loc;
          beforeTimePartition = curTimePartition;
          lastFlushTime = partitionLatestFlushedTimeForEachDevice.
              computeIfAbsent(beforeTimePartition, id -> new HashMap<>()).
              computeIfAbsent(insertTabletPlan.getDeviceId(), id -> Long.MIN_VALUE);
          isSequence = false;
        }
        // still in this partition
        else {
          // judge if we should insert sequence
          if (!isSequence && time > lastFlushTime) {
            // insert into unsequence and then start sequence
            noFailure = insertTabletToTsFileProcessor(insertTabletPlan, before, loc, false, results,
                beforeTimePartition) && noFailure;
            before = loc;
            isSequence = true;
          }
          loc++;
        }
      }

      // do not forget last part
      if (before < loc) {
        noFailure = insertTabletToTsFileProcessor(insertTabletPlan, before, loc, isSequence,
            results, beforeTimePartition) && noFailure;
      }
      long globalLatestFlushedTime = globalLatestFlushedTimeForEachDevice.getOrDefault(
          insertTabletPlan.getDeviceId(), Long.MIN_VALUE);
      tryToUpdateBatchInsertLastCache(insertTabletPlan, globalLatestFlushedTime);

      if (!noFailure) {
        throw new BatchInsertionException(results);
      }
    } finally {
      writeUnlock();
    }
  }

  /**
   * @return whether the given time falls in ttl
   */
  private boolean isAlive(long time) {
    return dataTTL == Long.MAX_VALUE || (System.currentTimeMillis() - time) <= dataTTL;
  }

  /**
   * insert batch to tsfile processor thread-safety that the caller need to guarantee The rows to be
   * inserted are in the range [start, end)
   *
   * @param insertTabletPlan insert a tablet of a device
   * @param sequence         whether is sequence
   * @param start            start index of rows to be inserted in insertTabletPlan
   * @param end              end index of rows to be inserted in insertTabletPlan
   * @param results          result array
   * @param timePartitionId  time partition id
   * @return false if any failure occurs when inserting the tablet, true otherwise
   */
  private boolean insertTabletToTsFileProcessor(InsertTabletPlan insertTabletPlan,
      int start, int end, boolean sequence, TSStatus[] results, long timePartitionId) {
    // return when start >= end
    if (start >= end) {
      return true;
    }

    TsFileProcessor tsFileProcessor = getOrCreateTsFileProcessor(timePartitionId, sequence);
    if (tsFileProcessor == null) {
      for (int i = start; i < end; i++) {
        results[i] = RpcUtils.getStatus(TSStatusCode.INTERNAL_SERVER_ERROR,
            "can not create TsFileProcessor, timePartitionId: " + timePartitionId);
      }
      return false;
    }

    try {
      tsFileProcessor.insertTablet(insertTabletPlan, start, end, results);
    } catch (WriteProcessException e) {
      logger.error("insert to TsFileProcessor error ", e);
      return false;
    }

    latestTimeForEachDevice.computeIfAbsent(timePartitionId, t -> new HashMap<>());
    // try to update the latest time of the device of this tsRecord
    if (sequence && latestTimeForEachDevice.get(timePartitionId)
        .getOrDefault(insertTabletPlan.getDeviceId(), Long.MIN_VALUE)
        < insertTabletPlan.getTimes()[end - 1]) {
      latestTimeForEachDevice.get(timePartitionId)
          .put(insertTabletPlan.getDeviceId(), insertTabletPlan.getTimes()[end - 1]);
    }

    // check memtable size and may async try to flush the work memtable
    if (tsFileProcessor.shouldFlush()) {
      fileFlushPolicy.apply(this, tsFileProcessor, sequence);
    }
    return true;
  }

  private void tryToUpdateBatchInsertLastCache(InsertTabletPlan plan, Long latestFlushedTime) {
    MNode node = plan.getDeviceMNode();
    String[] measurementList = plan.getMeasurements();
    for (int i = 0; i < measurementList.length; i++) {
      if (plan.getColumns()[i] == null) {
        continue;
      }
      // Update cached last value with high priority
      ((MeasurementMNode) node.getChild(measurementList[i]))
          .updateCachedLast(plan.composeLastTimeValuePair(i), true, latestFlushedTime);
    }
  }

  private void insertToTsFileProcessor(InsertRowPlan insertRowPlan, boolean sequence)
      throws WriteProcessException {
    long timePartitionId = StorageEngine.getTimePartition(insertRowPlan.getTime());

    TsFileProcessor tsFileProcessor = getOrCreateTsFileProcessor(timePartitionId, sequence);

    if (tsFileProcessor == null) {
      return;
    }

    // insert TsFileProcessor
    tsFileProcessor.insert(insertRowPlan);

    // try to update the latest time of the device of this tsRecord
    if (latestTimeForEachDevice.get(timePartitionId)
        .getOrDefault(insertRowPlan.getDeviceId(), Long.MIN_VALUE) < insertRowPlan.getTime()) {
      latestTimeForEachDevice.get(timePartitionId)
          .put(insertRowPlan.getDeviceId(), insertRowPlan.getTime());
    }

    long globalLatestFlushTime = globalLatestFlushedTimeForEachDevice.getOrDefault(
        insertRowPlan.getDeviceId(), Long.MIN_VALUE);

    tryToUpdateInsertLastCache(insertRowPlan, globalLatestFlushTime);

    // check memtable size and may asyncTryToFlush the work memtable
    if (tsFileProcessor.shouldFlush()) {
      fileFlushPolicy.apply(this, tsFileProcessor, sequence);
    }
  }

  private void tryToUpdateInsertLastCache(InsertRowPlan plan, Long latestFlushedTime) {
    MNode node = plan.getDeviceMNode();
    String[] measurementList = plan.getMeasurements();
    for (int i = 0; i < measurementList.length; i++) {
      if (plan.getValues()[i] == null) {
        continue;
      }
      // Update cached last value with high priority
      ((MeasurementMNode) node.getChild(measurementList[i])).
          updateCachedLast(plan.composeTimeValuePair(i), true, latestFlushedTime);
    }
  }

  private TsFileProcessor getOrCreateTsFileProcessor(long timeRangeId, boolean sequence) {
    TsFileProcessor tsFileProcessor = null;
    try {
      if (sequence) {
        tsFileProcessor = getOrCreateTsFileProcessorIntern(timeRangeId,
            workSequenceTsFileProcessors, sequenceFileTreeSet, true);
      } else {
        tsFileProcessor = getOrCreateTsFileProcessorIntern(timeRangeId,
            workUnsequenceTsFileProcessors, unSequenceFileList, false);
      }
    } catch (DiskSpaceInsufficientException e) {
      logger.error(
          "disk space is insufficient when creating TsFile processor, change system mode to read-only",
          e);
      IoTDBDescriptor.getInstance().getConfig().setReadOnly(true);
    } catch (IOException e) {
      logger
          .error("meet IOException when creating TsFileProcessor, change system mode to read-only",
              e);
      IoTDBDescriptor.getInstance().getConfig().setReadOnly(true);
    }
    return tsFileProcessor;
  }

  /**
   * get processor from hashmap, flush oldest processor if necessary
   *
   * @param timeRangeId            time partition range
   * @param tsFileProcessorTreeMap tsFileProcessorTreeMap
   * @param fileList               file list to add new processor
   * @param sequence               whether is sequence or not
   */
  private TsFileProcessor getOrCreateTsFileProcessorIntern(long timeRangeId,
      TreeMap<Long, TsFileProcessor> tsFileProcessorTreeMap,
      Collection<TsFileResource> fileList,
      boolean sequence)
      throws IOException, DiskSpaceInsufficientException {

    TsFileProcessor res;
    // we have to ensure only one thread can change workSequenceTsFileProcessors
    writeLock();
    try {
      if (!tsFileProcessorTreeMap.containsKey(timeRangeId)) {
        // we have to remove oldest processor to control the num of the memtables
        // TODO: use a method to control the number of memtables
        if (tsFileProcessorTreeMap.size()
            >= IoTDBDescriptor.getInstance().getConfig().getConcurrentWritingTimePartition()) {
          Map.Entry<Long, TsFileProcessor> processorEntry = tsFileProcessorTreeMap.firstEntry();
          logger.info(
              "will close a {} TsFile because too many active partitions ({} > {}) in the storage group {},",
              sequence, tsFileProcessorTreeMap.size(),
              IoTDBDescriptor.getInstance().getConfig().getConcurrentWritingTimePartition(),
              storageGroupName);
          asyncCloseOneTsFileProcessor(sequence, processorEntry.getValue());
        }

        // build new processor
        TsFileProcessor newProcessor = createTsFileProcessor(sequence, timeRangeId);
        tsFileProcessorTreeMap.put(timeRangeId, newProcessor);
        fileList.add(newProcessor.getTsFileResource());
        res = newProcessor;
      } else {
        res = tsFileProcessorTreeMap.get(timeRangeId);
      }

    } finally {
      // unlock in finally
      writeUnlock();
    }

    return res;
  }


  private TsFileProcessor createTsFileProcessor(boolean sequence, long timePartitionId)
      throws IOException, DiskSpaceInsufficientException {
    String baseDir;
    if (sequence) {
      baseDir = DirectoryManager.getInstance().getNextFolderForSequenceFile();
    } else {
      baseDir = DirectoryManager.getInstance().getNextFolderForUnSequenceFile();
    }
    fsFactory.getFile(baseDir, storageGroupName).mkdirs();

    String filePath =
        baseDir + File.separator + storageGroupName + File.separator + timePartitionId
            + File.separator
            + getNewTsFileName(timePartitionId);

    TsFileProcessor tsFileProcessor;
    VersionController versionController = getVersionControllerByTimePartitionId(timePartitionId);
    if (sequence) {
      tsFileProcessor = new TsFileProcessor(storageGroupName,
          fsFactory.getFileWithParent(filePath), new ArrayList<>(),
          versionController, this::closeUnsealedTsFileProcessorCallBack,
          this::updateLatestFlushTimeCallback, true);
    } else {
      tsFileProcessor = new TsFileProcessor(storageGroupName,
          fsFactory.getFileWithParent(filePath), new ArrayList<>(),
          versionController, this::closeUnsealedTsFileProcessorCallBack,
          this::unsequenceFlushCallback, false);
    }

    tsFileProcessor.setTimeRangeId(timePartitionId);
    return tsFileProcessor;
  }

  /**
   * Create a new tsfile name
   *
   * @return file name
   */
  private String getNewTsFileName(long timePartitionId) {
    long version = partitionMaxFileVersions.getOrDefault(timePartitionId, 0L) + 1;
    partitionMaxFileVersions.put(timePartitionId, version);
    partitionDirectFileVersions.computeIfAbsent(timePartitionId, p -> new HashSet<>()).add(version);
    return getNewTsFileName(System.currentTimeMillis(), version, 0);
  }

  private String getNewTsFileName(long time, long version, int mergeCnt) {
    return time + FILE_NAME_SEPARATOR + version
        + FILE_NAME_SEPARATOR + mergeCnt + TSFILE_SUFFIX;
  }


  /**
   * thread-safety should be ensured by caller
   */
  public void asyncCloseOneTsFileProcessor(boolean sequence, TsFileProcessor tsFileProcessor) {
    //for sequence tsfile, we update the endTimeMap only when the file is prepared to be closed.
    //for unsequence tsfile, we have maintained the endTimeMap when an insertion comes.
    if (sequence) {
      closingSequenceTsFileProcessor.add(tsFileProcessor);
      updateEndTimeMap(tsFileProcessor);
      tsFileProcessor.asyncClose();

      workSequenceTsFileProcessors.remove(tsFileProcessor.getTimeRangeId());
      // if unsequence files don't contain this time range id, we should remove it's version controller
      if (!workUnsequenceTsFileProcessors.containsKey(tsFileProcessor.getTimeRangeId())) {
        timePartitionIdVersionControllerMap.remove(tsFileProcessor.getTimeRangeId());
      }
      logger.info("close a sequence tsfile processor {}", storageGroupName);
    } else {
      closingUnSequenceTsFileProcessor.add(tsFileProcessor);
      tsFileProcessor.asyncClose();

      workUnsequenceTsFileProcessors.remove(tsFileProcessor.getTimeRangeId());
      // if sequence files don't contain this time range id, we should remove it's version controller
      if (!workSequenceTsFileProcessors.containsKey(tsFileProcessor.getTimeRangeId())) {
        timePartitionIdVersionControllerMap.remove(tsFileProcessor.getTimeRangeId());
      }
    }
  }

  /**
   * delete the storageGroup's own folder in folder data/system/storage_groups
   */
  public void deleteFolder(String systemDir) {
    logger.info("{} will close all files for deleting data folder {}", storageGroupName, systemDir);
    writeLock();
    syncCloseAllWorkingTsFileProcessors();
    try {
      File storageGroupFolder = SystemFileFactory.INSTANCE.getFile(systemDir, storageGroupName);
      if (storageGroupFolder.exists()) {
        org.apache.iotdb.db.utils.FileUtils.deleteDirectory(storageGroupFolder);
      }
    } catch (IOException e) {
      logger.error("Cannot delete the folder in storage group {}, because", storageGroupName, e);
    } finally {
      writeUnlock();
    }
  }

  public void closeAllResources() {
    for (TsFileResource tsFileResource : unSequenceFileList) {
      try {
        tsFileResource.close();
      } catch (IOException e) {
        logger.error("Cannot close a TsFileResource {}", tsFileResource, e);
      }
    }
    for (TsFileResource tsFileResource : sequenceFileTreeSet) {
      try {
        tsFileResource.close();
      } catch (IOException e) {
        logger.error("Cannot close a TsFileResource {}", tsFileResource, e);
      }
    }
  }

  public void syncDeleteDataFiles() {
    logger.info("{} will close all files for deleting data files", storageGroupName);
    writeLock();
    syncCloseAllWorkingTsFileProcessors();
    //normally, mergingModification is just need to be closed by after a merge task is finished.
    //we close it here just for IT test.
    if (this.mergingModification != null) {
      try {
        mergingModification.close();
      } catch (IOException e) {
        logger.error("Cannot close the mergingMod file {}", mergingModification.getFilePath(), e);
      }

    }
    try {
      closeAllResources();
      List<String> folder = DirectoryManager.getInstance().getAllSequenceFileFolders();
      folder.addAll(DirectoryManager.getInstance().getAllUnSequenceFileFolders());
      deleteAllSGFolders(folder);

      this.workSequenceTsFileProcessors.clear();
      this.workUnsequenceTsFileProcessors.clear();
      this.sequenceFileTreeSet.clear();
      this.unSequenceFileList.clear();
      this.partitionLatestFlushedTimeForEachDevice.clear();
      this.globalLatestFlushedTimeForEachDevice.clear();
      this.latestTimeForEachDevice.clear();
    } finally {
      writeUnlock();
    }
  }

  private void deleteAllSGFolders(List<String> folder) {
    for (String tsfilePath : folder) {
      File storageGroupFolder = fsFactory.getFile(tsfilePath, storageGroupName);
      if (storageGroupFolder.exists()) {
        try {
          org.apache.iotdb.db.utils.FileUtils.deleteDirectory(storageGroupFolder);
        } catch (IOException e) {
          logger.error("Delete TsFiles failed", e);
        }
      }
    }
  }

  /**
   * Iterate each TsFile and try to lock and remove those out of TTL.
   */
  public synchronized void checkFilesTTL() {
    if (dataTTL == Long.MAX_VALUE) {
      logger.debug("{}: TTL not set, ignore the check", storageGroupName);
      return;
    }
    long timeLowerBound = System.currentTimeMillis() - dataTTL;
    if (logger.isDebugEnabled()) {
      logger.debug("{}: TTL removing files before {}", storageGroupName, new Date(timeLowerBound));
    }

    // copy to avoid concurrent modification of deletion
    List<TsFileResource> seqFiles = new ArrayList<>(sequenceFileTreeSet);
    List<TsFileResource> unseqFiles = new ArrayList<>(unSequenceFileList);

    for (TsFileResource tsFileResource : seqFiles) {
      checkFileTTL(tsFileResource, timeLowerBound, true);
    }
    for (TsFileResource tsFileResource : unseqFiles) {
      checkFileTTL(tsFileResource, timeLowerBound, false);
    }
  }

  private void checkFileTTL(TsFileResource resource, long timeLowerBound, boolean isSeq) {
    if (resource.isMerging() || !resource.isClosed()
        || !resource.isDeleted() && resource.stillLives(timeLowerBound)) {
      return;
    }

    writeLock();
    try {
      // prevent new merges and queries from choosing this file
      resource.setDeleted(true);
      // the file may be chosen for merge after the last check and before writeLock()
      // double check to ensure the file is not used by a merge
      if (resource.isMerging()) {
        return;
      }

      // ensure that the file is not used by any queries
      if (resource.tryWriteLock()) {
        try {
          // physical removal
          resource.remove();
          if (logger.isInfoEnabled()) {
            logger.info("Removed a file {} before {} by ttl ({}ms)", resource.getTsFilePath(),
                new Date(timeLowerBound), dataTTL);
          }
          if (isSeq) {
            sequenceFileTreeSet.remove(resource);
          } else {
            unSequenceFileList.remove(resource);
          }
        } finally {
          resource.writeUnlock();
        }
      }
    } finally {
      writeUnlock();
    }
  }

  /**
   * This method will be blocked until all tsfile processors are closed.
   */
  public void syncCloseAllWorkingTsFileProcessors() {
    synchronized (closeStorageGroupCondition) {
      try {
        asyncCloseAllWorkingTsFileProcessors();
        long startTime = System.currentTimeMillis();
        while (!closingSequenceTsFileProcessor.isEmpty() || !closingUnSequenceTsFileProcessor
            .isEmpty()) {
          closeStorageGroupCondition.wait(60_000);
          if (System.currentTimeMillis() - startTime > 60_000) {
            logger.warn("{} has spent {}s to wait for closing all TsFiles.", this.storageGroupName,
                (System.currentTimeMillis() - startTime) / 1000);
          }
        }
      } catch (InterruptedException e) {
        logger.error("CloseFileNodeCondition error occurs while waiting for closing the storage "
            + "group {}", storageGroupName, e);
      }
    }
  }

  public void asyncCloseAllWorkingTsFileProcessors() {
    writeLock();
    try {
      logger.info("async force close all files in storage group: {}", storageGroupName);
      // to avoid concurrent modification problem, we need a new array list
      for (TsFileProcessor tsFileProcessor : new ArrayList<>(
          workSequenceTsFileProcessors.values())) {
        asyncCloseOneTsFileProcessor(true, tsFileProcessor);
      }
      // to avoid concurrent modification problem, we need a new array list
      for (TsFileProcessor tsFileProcessor : new ArrayList<>(
          workUnsequenceTsFileProcessors.values())) {
        asyncCloseOneTsFileProcessor(false, tsFileProcessor);
      }
    } finally {
      writeUnlock();
    }
  }

  public void forceCloseAllWorkingTsFileProcessors() throws TsFileProcessorException {
    writeLock();
    try {
      logger.info("force close all processors in storage group: {}", storageGroupName);
      // to avoid concurrent modification problem, we need a new array list
      for (TsFileProcessor tsFileProcessor : new ArrayList<>(
          workSequenceTsFileProcessors.values())) {
        tsFileProcessor.putMemTableBackAndClose();
      }
      // to avoid concurrent modification problem, we need a new array list
      for (TsFileProcessor tsFileProcessor : new ArrayList<>(
          workUnsequenceTsFileProcessors.values())) {
        tsFileProcessor.putMemTableBackAndClose();
      }
    } finally {
      writeUnlock();
    }
  }

  // TODO need a read lock, please consider the concurrency with flush manager threads.
  public QueryDataSource query(String deviceId, String measurementId, QueryContext context,
      QueryFileManager filePathsManager, Filter timeFilter) throws QueryProcessException {
    insertLock.readLock().lock();
    mergeLock.readLock().lock();
    try {
      List<TsFileResource> seqResources = getFileResourceListForQuery(sequenceFileTreeSet,
          upgradeSeqFileList, deviceId, measurementId, context, timeFilter, true);
      List<TsFileResource> unseqResources = getFileResourceListForQuery(unSequenceFileList,
          upgradeUnseqFileList, deviceId, measurementId, context, timeFilter, false);
      QueryDataSource dataSource = new QueryDataSource(new Path(deviceId, measurementId),
          seqResources, unseqResources);
      // used files should be added before mergeLock is unlocked, or they may be deleted by
      // running merge
      // is null only in tests
      if (filePathsManager != null) {
        filePathsManager.addUsedFilesForQuery(context.getQueryId(), dataSource);
      }
      dataSource.setDataTTL(dataTTL);
      return dataSource;
    } catch (MetadataException e) {
      throw new QueryProcessException(e);
    } finally {
      insertLock.readLock().unlock();
      mergeLock.readLock().unlock();
    }
  }

  public void writeLock() {
    insertLock.writeLock().lock();
  }

  public void writeUnlock() {
    insertLock.writeLock().unlock();
  }


  /**
   * @param tsFileResources includes sealed and unsealed tsfile resources
   * @return fill unsealed tsfile resources with memory data and ChunkMetadataList of data in disk
   */
  private List<TsFileResource> getFileResourceListForQuery(
      Collection<TsFileResource> tsFileResources, List<TsFileResource> upgradeTsFileResources,
      String deviceId, String measurementId, QueryContext context, Filter timeFilter, boolean isSeq)
      throws MetadataException {

    MeasurementSchema schema = IoTDB.metaManager.getSeriesSchema(deviceId, measurementId);

    List<TsFileResource> tsfileResourcesForQuery = new ArrayList<>();
    long timeLowerBound = dataTTL != Long.MAX_VALUE ? System.currentTimeMillis() - dataTTL : Long
        .MIN_VALUE;
    context.setQueryTimeLowerBound(timeLowerBound);

    for (TsFileResource tsFileResource : tsFileResources) {
      if (!isTsFileResourceSatisfied(tsFileResource, deviceId, timeFilter, isSeq)) {
        continue;
      }
      closeQueryLock.readLock().lock();
      try {
        if (tsFileResource.isClosed()) {
          tsfileResourcesForQuery.add(tsFileResource);
        } else {

          tsFileResource.getUnsealedFileProcessor()
              .query(deviceId, measurementId, schema.getType(), schema.getEncodingType(),
                  schema.getProps(), context, tsfileResourcesForQuery);
        }
      } catch (IOException e) {
        throw new MetadataException(e);
      } finally {
        closeQueryLock.readLock().unlock();
      }
    }
    // for upgrade files and old files must be closed
    for (TsFileResource tsFileResource : upgradeTsFileResources) {
      if (!isTsFileResourceSatisfied(tsFileResource, deviceId, timeFilter, isSeq)) {
        continue;
      }
      closeQueryLock.readLock().lock();
      try {
        tsfileResourcesForQuery.add(tsFileResource);
      } finally {
        closeQueryLock.readLock().unlock();
      }
    }
    return tsfileResourcesForQuery;
  }

  /**
   * @return true if the device is contained in the TsFile and it lives beyond TTL
   */
  private boolean isTsFileResourceSatisfied(TsFileResource tsFileResource, String deviceId,
      Filter timeFilter, boolean isSeq) {
    if (!tsFileResource.containsDevice(deviceId)) {
      return false;
    }

    int deviceIndex = tsFileResource.getDeviceToIndexMap().get(deviceId);
    long startTime = tsFileResource.getStartTime(deviceIndex);
    long endTime = tsFileResource.isClosed() || !isSeq ? tsFileResource.getEndTime(deviceIndex)
        : Long.MAX_VALUE;

    if (!isAlive(endTime)) {
      return false;
    }

    if (timeFilter != null) {
      return timeFilter.satisfyStartEndTime(startTime, endTime);
    }
    return true;
  }


  /**
   * Delete data whose timestamp <= 'timestamp' and belongs to the time series
   * deviceId.measurementId.
   *
   * @param deviceId      the deviceId of the timeseries to be deleted.
   * @param measurementId the measurementId of the timeseries to be deleted.
   * @param startTime     the startTime of delete range.
   * @param endTime       the endTime of delete range.
   */
  public void delete(String deviceId, String measurementId, long startTime, long endTime)
      throws IOException {
    // TODO: how to avoid partial deletion?
    // FIXME: notice that if we may remove a SGProcessor out of memory, we need to close all opened
    //mod files in mergingModification, sequenceFileList, and unsequenceFileList
    writeLock();
    mergeLock.writeLock().lock();

    // record files which are updated so that we can roll back them in case of exception
    List<ModificationFile> updatedModFiles = new ArrayList<>();

    try {
      Long lastUpdateTime = null;
      for (Map<String, Long> latestTimeMap : latestTimeForEachDevice.values()) {
        Long curTime = latestTimeMap.get(deviceId);
        if (curTime != null && (lastUpdateTime == null || lastUpdateTime < curTime)) {
          lastUpdateTime = curTime;
        }
      }

      // There is no tsfile data, the delete operation is invalid
      if (lastUpdateTime == null) {
        logger.debug("No device {} in SG {}, deletion invalid", deviceId, storageGroupName);
        return;
      }

      // write log to impacted working TsFileProcessors
      logDeletion(startTime, endTime, deviceId, measurementId);
      // delete Last cache record if necessary
      tryToDeleteLastCache(deviceId, measurementId, startTime, endTime);

      Path fullPath = new Path(deviceId, measurementId);
      Deletion deletion = new Deletion(fullPath, MERGE_MOD_START_VERSION_NUM, startTime, endTime);
      if (mergingModification != null) {
        mergingModification.write(deletion);
        updatedModFiles.add(mergingModification);
      }

      deleteDataInFiles(sequenceFileTreeSet, deletion, updatedModFiles);
      deleteDataInFiles(unSequenceFileList, deletion, updatedModFiles);

    } catch (Exception e) {
      // roll back
      for (ModificationFile modFile : updatedModFiles) {
        modFile.abort();
      }
      throw new IOException(e);
    } finally {
      writeUnlock();
      mergeLock.writeLock().unlock();
    }
  }

  private void logDeletion(long startTime, long endTime, String deviceId, String measurementId)
      throws IOException {
    long timePartitionStartId = StorageEngine.getTimePartition(startTime);
    long timePartitionEndId = StorageEngine.getTimePartition(endTime);
    if (IoTDBDescriptor.getInstance().getConfig().isEnableWal()) {
      DeletePlan deletionPlan = new DeletePlan(startTime, endTime,
          new Path(deviceId, measurementId));
      for (Map.Entry<Long, TsFileProcessor> entry : workSequenceTsFileProcessors.entrySet()) {
        if (timePartitionStartId <= entry.getKey() && entry.getKey() <= timePartitionEndId) {
          entry.getValue().getLogNode().write(deletionPlan);
        }
      }

      for (Map.Entry<Long, TsFileProcessor> entry : workUnsequenceTsFileProcessors.entrySet()) {
        if (timePartitionStartId <= entry.getKey() && entry.getKey() <= timePartitionEndId) {
          entry.getValue().getLogNode().write(deletionPlan);
        }
      }
    }
  }


  private void deleteDataInFiles(Collection<TsFileResource> tsFileResourceList, Deletion deletion,
      List<ModificationFile> updatedModFiles)
      throws IOException {
    String deviceId = deletion.getDevice();
    for (TsFileResource tsFileResource : tsFileResourceList) {
      if (!tsFileResource.containsDevice(deviceId) ||
          deletion.getEndTime() < tsFileResource.getStartTime(deviceId) ||
          deletion.getStartTime() > tsFileResource.getOrDefaultEndTime(deviceId, Long.MAX_VALUE)) {
        continue;
      }

      long partitionId = tsFileResource.getTimePartition();
      deletion.setVersionNum(getVersionControllerByTimePartitionId(partitionId).nextVersion());

      // write deletion into modification file
      tsFileResource.getModFile().write(deletion);
      // remember to close mod file
      tsFileResource.getModFile().close();

      // delete data in memory of unsealed file
      if (!tsFileResource.isClosed()) {
        TsFileProcessor tsfileProcessor = tsFileResource.getUnsealedFileProcessor();
        tsfileProcessor.deleteDataInMemory(deletion);
      }

      // add a record in case of rollback
      updatedModFiles.add(tsFileResource.getModFile());
    }
  }

  private void tryToDeleteLastCache(String deviceId, String measurementId, long startTime,
      long endTime) throws WriteProcessException {
    MNode node = null;
    try {
      MManager manager = MManager.getInstance();
      node = manager.getDeviceNodeWithAutoCreateAndReadLock(deviceId);

      MNode measurementNode = manager.getChild(node, measurementId);
      if (measurementNode != null) {
        TimeValuePair lastPair = ((MeasurementMNode) measurementNode).getCachedLast();
        if (lastPair != null && startTime <= lastPair.getTimestamp()
            && lastPair.getTimestamp() <= endTime) {
          ((MeasurementMNode) measurementNode).resetCache();
        }
      }
    } catch (MetadataException e) {
      throw new WriteProcessException(e);
    } finally {
      if (node != null) {
        node.readUnlock();
      }
    }
  }

  /**
   * when close an TsFileProcessor, update its EndTimeMap immediately
   *
   * @param tsFileProcessor processor to be closed
   */
  private void updateEndTimeMap(TsFileProcessor tsFileProcessor) {
    TsFileResource resource = tsFileProcessor.getTsFileResource();
    for (Entry<String, Integer> startTime : resource.getDeviceToIndexMap().entrySet()) {
      String deviceId = startTime.getKey();
      resource.forceUpdateEndTime(deviceId,
          latestTimeForEachDevice.get(tsFileProcessor.getTimeRangeId()).get(deviceId));
    }
  }

  private boolean unsequenceFlushCallback(TsFileProcessor processor) {
    return true;
  }

  private boolean updateLatestFlushTimeCallback(TsFileProcessor processor) {
    // update the largest timestamp in the last flushing memtable
    Map<String, Long> curPartitionDeviceLatestTime = latestTimeForEachDevice
        .get(processor.getTimeRangeId());

    if (curPartitionDeviceLatestTime == null) {
      logger.warn("Partition: {} does't have latest time for each device. "
              + "No valid record is written into memtable. Flushing tsfile is: {}",
          processor.getTimeRangeId(), processor.getTsFileResource().getTsFile());
      return false;
    }

    for (Entry<String, Long> entry : curPartitionDeviceLatestTime.entrySet()) {
      partitionLatestFlushedTimeForEachDevice
          .computeIfAbsent(processor.getTimeRangeId(), id -> new HashMap<>())
          .put(entry.getKey(), entry.getValue());
      updateNewlyFlushedPartitionLatestFlushedTimeForEachDevice(processor.getTimeRangeId(),
          entry.getKey(), entry.getValue());
      if (globalLatestFlushedTimeForEachDevice
          .getOrDefault(entry.getKey(), Long.MIN_VALUE) < entry.getValue()) {
        globalLatestFlushedTimeForEachDevice.put(entry.getKey(), entry.getValue());
      }
    }
    return true;
  }


  /**
   * used for upgrading
   */
  public void updateNewlyFlushedPartitionLatestFlushedTimeForEachDevice(long partitionId,
      String deviceId, long time) {
    newlyFlushedPartitionLatestFlushedTimeForEachDevice
        .computeIfAbsent(partitionId, id -> new HashMap<>())
        .compute(deviceId, (k, v) -> v == null ? time : Math.max(v, time));
  }

  /**
   * put the memtable back to the MemTablePool and make the metadata in writer visible
   */
  // TODO please consider concurrency with query and insert method.
  private void closeUnsealedTsFileProcessorCallBack(
      TsFileProcessor tsFileProcessor) throws TsFileProcessorException {
    closeQueryLock.writeLock().lock();
    try {
      tsFileProcessor.close();
    } finally {
      closeQueryLock.writeLock().unlock();
    }
    //closingSequenceTsFileProcessor is a thread safety class.
    if (closingSequenceTsFileProcessor.contains(tsFileProcessor)) {
      closingSequenceTsFileProcessor.remove(tsFileProcessor);
    } else {
      closingUnSequenceTsFileProcessor.remove(tsFileProcessor);
    }
    logger.info("signal closing storage group condition in {}", storageGroupName);
    synchronized (closeStorageGroupCondition) {
      closeStorageGroupCondition.notifyAll();
    }
  }

  /**
   * count all Tsfiles in the storage group which need to be upgraded
   *
   * @return total num of the tsfiles which need to be upgraded in the storage group
   */
  public int countUpgradeFiles() {
    return upgradeSeqFileList.size() + upgradeUnseqFileList.size();
  }

  public void upgrade() {
    for (TsFileResource seqTsFileResource : upgradeSeqFileList) {
      seqTsFileResource.setSeq(true);
      seqTsFileResource.setUpgradeTsFileResourceCallBack(this::upgradeTsFileResourceCallBack);
      seqTsFileResource.doUpgrade();
    }
    for (TsFileResource unseqTsFileResource : upgradeUnseqFileList) {
      unseqTsFileResource.setSeq(false);
      unseqTsFileResource.setUpgradeTsFileResourceCallBack(this::upgradeTsFileResourceCallBack);
      unseqTsFileResource.doUpgrade();
    }
  }

  private void upgradeTsFileResourceCallBack(TsFileResource tsFileResource) {
    List<TsFileResource> upgradedResources = tsFileResource.getUpgradedResources();
    for (TsFileResource resource : upgradedResources) {
      long partitionId = resource.getTimePartition();
      resource.getDeviceToIndexMap().forEach((device, index) ->
          updateNewlyFlushedPartitionLatestFlushedTimeForEachDevice(partitionId, device,
              resource.getEndTime(index))
      );
    }
    insertLock.writeLock().lock();
    mergeLock.writeLock().lock();
    if (tsFileResource.isSeq()) {
      sequenceFileTreeSet.addAll(upgradedResources);
      upgradeSeqFileList.remove(tsFileResource);
    } else {
      unSequenceFileList.addAll(upgradedResources);
      upgradeUnseqFileList.remove(tsFileResource);
    }
    mergeLock.writeLock().unlock();
    insertLock.writeLock().unlock();

    // after upgrade complete, update partitionLatestFlushedTimeForEachDevice
    if (countUpgradeFiles() == 0) {
      for (Entry<Long, Map<String, Long>> entry : newlyFlushedPartitionLatestFlushedTimeForEachDevice
          .entrySet()) {
        long timePartitionId = entry.getKey();
        Map<String, Long> latestFlushTimeForPartition = partitionLatestFlushedTimeForEachDevice
            .getOrDefault(timePartitionId, new HashMap<>());
        for (Entry<String, Long> endTimeMap : entry.getValue().entrySet()) {
          String device = endTimeMap.getKey();
          long endTime = endTimeMap.getValue();
          if (latestFlushTimeForPartition.getOrDefault(device, Long.MIN_VALUE) < endTime) {
            partitionLatestFlushedTimeForEachDevice
                .computeIfAbsent(timePartitionId, id -> new HashMap<>()).put(device, endTime);
          }
        }
      }
      if (StorageEngine.getInstance().countUpgradeFiles() == 0) {
        UpgradeSevice.getINSTANCE().stop();
      }
    }
  }

  public void merge(boolean fullMerge) {
    writeLock();
    try {
      if (isMerging) {
        if (logger.isInfoEnabled()) {
          logger.info("{} Last merge is ongoing, currently consumed time: {}ms", storageGroupName,
              (System.currentTimeMillis() - mergeStartTime));
        }
        return;
      }
      logger.info("{} will close all files for starting a merge (fullmerge = {})", storageGroupName,
          fullMerge);

      if (unSequenceFileList.isEmpty() || sequenceFileTreeSet.isEmpty()) {
        logger.info("{} no files to be merged", storageGroupName);
        return;
      }

      long budget = IoTDBDescriptor.getInstance().getConfig().getMergeMemoryBudget();
      long timeLowerBound = System.currentTimeMillis() - dataTTL;
      MergeResource mergeResource = new MergeResource(sequenceFileTreeSet, unSequenceFileList,
          timeLowerBound);

      IMergeFileSelector fileSelector = getMergeFileSelector(budget, mergeResource);
      try {
        List[] mergeFiles = fileSelector.select();
        if (mergeFiles.length == 0) {
          logger.info("{} cannot select merge candidates under the budget {}", storageGroupName,
              budget);
          return;
        }
        // avoid pending tasks holds the metadata and streams
        mergeResource.clear();
        String taskName = storageGroupName + "-" + System.currentTimeMillis();
        // do not cache metadata until true candidates are chosen, or too much metadata will be
        // cached during selection
        mergeResource.setCacheDeviceMeta(true);

        for (TsFileResource tsFileResource : mergeResource.getSeqFiles()) {
          tsFileResource.setMerging(true);
        }
        for (TsFileResource tsFileResource : mergeResource.getUnseqFiles()) {
          tsFileResource.setMerging(true);
        }

        MergeTask mergeTask = new MergeTask(mergeResource, storageGroupSysDir.getPath(),
            this::mergeEndAction, taskName, fullMerge, fileSelector.getConcurrentMergeNum(),
            storageGroupName);
        mergingModification = new ModificationFile(
            storageGroupSysDir + File.separator + MERGING_MODIFICATION_FILE_NAME);
        MergeManager.getINSTANCE().submitMainTask(mergeTask);
        if (logger.isInfoEnabled()) {
          logger.info("{} submits a merge task {}, merging {} seqFiles, {} unseqFiles",
              storageGroupName, taskName, mergeFiles[0].size(), mergeFiles[1].size());
        }
        isMerging = true;
        mergeStartTime = System.currentTimeMillis();

      } catch (MergeException | IOException e) {
        logger.error("{} cannot select file for merge", storageGroupName, e);
      }
    } finally {
      writeUnlock();
    }
  }

  private IMergeFileSelector getMergeFileSelector(long budget, MergeResource resource) {
    MergeFileStrategy strategy = IoTDBDescriptor.getInstance().getConfig().getMergeFileStrategy();
    switch (strategy) {
      case MAX_FILE_NUM:
        return new MaxFileMergeFileSelector(resource, budget);
      case MAX_SERIES_NUM:
        return new MaxSeriesMergeFileSelector(resource, budget);
      default:
        throw new UnsupportedOperationException("Unknown MergeFileStrategy " + strategy);
    }
  }

  private void removeUnseqFiles(List<TsFileResource> unseqFiles) {
    mergeLock.writeLock().lock();
    try {
      unSequenceFileList.removeAll(unseqFiles);
    } finally {
      mergeLock.writeLock().unlock();
    }

    for (TsFileResource unseqFile : unseqFiles) {
      unseqFile.writeLock();
      try {
        unseqFile.remove();
      } finally {
        unseqFile.writeUnlock();
      }
    }
  }

  @SuppressWarnings("squid:S1141")
  private void updateMergeModification(TsFileResource seqFile) {
    try {
      // remove old modifications and write modifications generated during merge
      seqFile.removeModFile();
      if (mergingModification != null) {
        for (Modification modification : mergingModification.getModifications()) {
          seqFile.getModFile().write(modification);
        }
        try {
          seqFile.getModFile().close();
        } catch (IOException e) {
          logger
              .error("Cannot close the ModificationFile {}", seqFile.getModFile().getFilePath(), e);
        }
      }
    } catch (IOException e) {
      logger.error("{} cannot clean the ModificationFile of {} after merge", storageGroupName,
          seqFile.getTsFile(), e);
    }
  }

  private void removeMergingModification() {
    try {
      if (mergingModification != null) {
        mergingModification.remove();
        mergingModification = null;
      }
    } catch (IOException e) {
      logger.error("{} cannot remove merging modification ", storageGroupName, e);
    }
  }

  protected void mergeEndAction(List<TsFileResource> seqFiles, List<TsFileResource> unseqFiles,
      File mergeLog) {
    logger.info("{} a merge task is ending...", storageGroupName);

    if (unseqFiles.isEmpty()) {
      // merge runtime exception arose, just end this merge
      isMerging = false;
      logger.info("{} a merge task abnormally ends", storageGroupName);
      return;
    }

    removeUnseqFiles(unseqFiles);

    for (int i = 0; i < seqFiles.size(); i++) {
      TsFileResource seqFile = seqFiles.get(i);
      // get both seqFile lock and merge lock
      doubleWriteLock(seqFile);

      try {
        updateMergeModification(seqFile);
        if (i == seqFiles.size() - 1) {
          //FIXME if there is an exception, the the modification file will be not closed.
          removeMergingModification();
          isMerging = false;
          mergeLog.delete();
        }
      } finally {
        doubleWriteUnlock(seqFile);
      }
    }
    logger.info("{} a merge task ends", storageGroupName);
  }

  /**
   * acquire the write locks of the resource and the merge lock
   */
  private void doubleWriteLock(TsFileResource seqFile) {
    boolean fileLockGot;
    boolean mergeLockGot;
    while (true) {
      fileLockGot = seqFile.tryWriteLock();
      mergeLockGot = mergeLock.writeLock().tryLock();

      if (fileLockGot && mergeLockGot) {
        break;
      } else {
        // did not get all of them, release the gotten one and retry
        if (fileLockGot) {
          seqFile.writeUnlock();
        }
        if (mergeLockGot) {
          mergeLock.writeLock().unlock();
        }
      }
    }
  }

  /**
   * release the write locks of the resource and the merge lock
   */
  private void doubleWriteUnlock(TsFileResource seqFile) {
    mergeLock.writeLock().unlock();
    seqFile.writeUnlock();
  }

  /**
   * Load a new tsfile to storage group processor. Tne file may have overlap with other files.
   * <p>
   * or unsequence list.
   * <p>
   * Secondly, execute the loading process by the type.
   * <p>
   * Finally, update the latestTimeForEachDevice and partitionLatestFlushedTimeForEachDevice.
   *
   * @param newTsFileResource tsfile resource
   * @UsedBy sync module.
   */
  public void loadNewTsFileForSync(TsFileResource newTsFileResource) throws LoadFileException {
    File tsfileToBeInserted = newTsFileResource.getTsFile();
    long newFilePartitionId = newTsFileResource.getTimePartitionWithCheck();
    writeLock();
    mergeLock.writeLock().lock();
    try {
      if (loadTsFileByType(LoadTsFileType.LOAD_SEQUENCE, tsfileToBeInserted, newTsFileResource,
          newFilePartitionId)) {
        updateLatestTimeMap(newTsFileResource);
      }
    } catch (DiskSpaceInsufficientException e) {
      logger.error(
          "Failed to append the tsfile {} to storage group processor {} because the disk space is insufficient.",
          tsfileToBeInserted.getAbsolutePath(), tsfileToBeInserted.getParentFile().getName());
      IoTDBDescriptor.getInstance().getConfig().setReadOnly(true);
      throw new LoadFileException(e);
    } finally {
      mergeLock.writeLock().unlock();
      writeUnlock();
    }
  }

  /**
   * Load a new tsfile to storage group processor. Tne file may have overlap with other files. <p>
   * that there has no file which is overlapping with the new file.
   * <p>
   * Firstly, determine the loading type of the file, whether it needs to be loaded in sequence list
   * or unsequence list.
   * <p>
   * Secondly, execute the loading process by the type.
   * <p>
   * Finally, update the latestTimeForEachDevice and partitionLatestFlushedTimeForEachDevice.
   *
   * @param newTsFileResource tsfile resource
   * @UsedBy load external tsfile module
   */
  public void loadNewTsFile(TsFileResource newTsFileResource) throws LoadFileException {
    File tsfileToBeInserted = newTsFileResource.getTsFile();
    long newFilePartitionId = newTsFileResource.getTimePartitionWithCheck();
    writeLock();
    mergeLock.writeLock().lock();
    try {
      List<TsFileResource> sequenceList = new ArrayList<>(sequenceFileTreeSet);

      int insertPos = findInsertionPosition(newTsFileResource, newFilePartitionId, sequenceList);
      if (insertPos == POS_ALREADY_EXIST) {
        return;
      }

      // loading tsfile by type
      if (insertPos == POS_OVERLAP) {
        loadTsFileByType(LoadTsFileType.LOAD_UNSEQUENCE, tsfileToBeInserted, newTsFileResource,
            newFilePartitionId);
      } else {

        // check whether the file name needs to be renamed.
        if (!sequenceFileTreeSet.isEmpty()) {
          String newFileName = getFileNameForLoadingFile(tsfileToBeInserted.getName(), insertPos,
              newTsFileResource.getTimePartition(), sequenceList);
          if (!newFileName.equals(tsfileToBeInserted.getName())) {
            logger.info("Tsfile {} must be renamed to {} for loading into the sequence list.",
                tsfileToBeInserted.getName(), newFileName);
            newTsFileResource.setFile(new File(tsfileToBeInserted.getParentFile(), newFileName));
          }
        }
        loadTsFileByType(LoadTsFileType.LOAD_SEQUENCE, tsfileToBeInserted, newTsFileResource,
            newFilePartitionId);
      }

      // update latest time map
      updateLatestTimeMap(newTsFileResource);
      long partitionNum = newTsFileResource.getTimePartition();
      partitionDirectFileVersions.computeIfAbsent(partitionNum, p -> new HashSet<>())
          .addAll(newTsFileResource.getHistoricalVersions());
      updatePartitionFileVersion(partitionNum,
          Collections.max(newTsFileResource.getHistoricalVersions()));
    } catch (DiskSpaceInsufficientException e) {
      logger.error(
          "Failed to append the tsfile {} to storage group processor {} because the disk space is insufficient.",
          tsfileToBeInserted.getAbsolutePath(), tsfileToBeInserted.getParentFile().getName());
      IoTDBDescriptor.getInstance().getConfig().setReadOnly(true);
      throw new LoadFileException(e);
    } finally {
      mergeLock.writeLock().unlock();
      writeUnlock();
    }
  }

  /**
   * Set the version in "partition" to "version" if "version" is larger than the current version.
   */
  public void setPartitionFileVersionToMax(long partition, long version) {
    partitionMaxFileVersions
        .compute(partition, (prt, oldVer) -> computeMaxVersion(oldVer, version));
  }

  private long computeMaxVersion(Long oldVersion, Long newVersion) {
    if (oldVersion == null) {
      return newVersion;
    }
    return Math.max(oldVersion, newVersion);
  }

  /**
   * Find the position of "newTsFileResource" in the sequence files if it can be inserted into
   * them.
   *
   * @return POS_ALREADY_EXIST(- 2) if some file has the same name as the one to be inserted
   * POS_OVERLAP(-3) if some file overlaps the new file an insertion position i >= -1 if the new
   * file can be inserted between [i, i+1]
   */
  private int findInsertionPosition(TsFileResource newTsFileResource, long newFilePartitionId,
      List<TsFileResource> sequenceList) {
    File tsfileToBeInserted = newTsFileResource.getTsFile();

    int insertPos = -1;

    // find the position where the new file should be inserted
    for (int i = 0; i < sequenceList.size(); i++) {
      TsFileResource localFile = sequenceList.get(i);
      if (localFile.getTsFile().getName().equals(tsfileToBeInserted.getName())) {
        return POS_ALREADY_EXIST;
      }
      long localPartitionId = Long.parseLong(localFile.getTsFile().getParentFile().getName());
      if (i == sequenceList.size() - 1 && localFile.areEndTimesEmpty()
          || newFilePartitionId > localPartitionId) {
        // skip files that are in the previous partition and the last empty file, as the all data
        // in those files must be older than the new file
        continue;
      }

      int fileComparison = compareTsFileDevices(newTsFileResource, localFile);
      switch (fileComparison) {
        case 0:
          // some devices are newer but some devices are older, the two files overlap in general
          return POS_OVERLAP;
        case -1:
          // all devices in localFile are newer than the new file, the new file can be
          // inserted before localFile
          return i - 1;
        default:
          // all devices in the local file are older than the new file, proceed to the next file
          insertPos = i;
      }
    }
    return insertPos;
  }

  /**
   * Compare each device in the two files to find the time relation of them.
   *
   * @return -1 if fileA is totally older than fileB (A < B) 0 if fileA is partially older than
   * fileB and partially newer than fileB (A X B) 1 if fileA is totally newer than fileB (B < A)
   */
  private int compareTsFileDevices(TsFileResource fileA, TsFileResource fileB) {
    boolean hasPre = false, hasSubsequence = false;
    for (String device : fileA.getDeviceToIndexMap().keySet()) {
      if (!fileB.getDeviceToIndexMap().containsKey(device)) {
        continue;
      }
      long startTimeA = fileA.getStartTime(device);
      long endTimeA = fileA.getEndTime(device);
      long startTimeB = fileB.getStartTime(device);
      long endTimeB = fileB.getEndTime(device);
      if (startTimeA > endTimeB) {
        // A's data of the device is later than to the B's data
        hasPre = true;
      } else if (startTimeB > endTimeA) {
        // A's data of the device is previous to the B's data
        hasSubsequence = true;
      } else {
        // the two files overlap in the device
        return 0;
      }
    }
    if (hasPre && hasSubsequence) {
      // some devices are newer but some devices are older, the two files overlap in general
      return 0;
    }
    if (!hasPre && hasSubsequence) {
      // all devices in B are newer than those in A
      return -1;
    }
    // all devices in B are older than those in A
    return 1;
  }

  /**
   * If the historical versions of a file is a sub-set of the given file's, (close and) remove it to
   * reduce unnecessary merge. Only used when the file sender and the receiver share the same file
   * close policy. Warning: DO NOT REMOVE
   */
  @SuppressWarnings("unused")
  public void removeFullyOverlapFiles(TsFileResource resource) {
    writeLock();
    closeQueryLock.writeLock().lock();
    try {
      Iterator<TsFileResource> iterator = sequenceFileTreeSet.iterator();
      removeFullyOverlapFiles(resource, iterator, true);

      iterator = unSequenceFileList.iterator();
      removeFullyOverlapFiles(resource, iterator, false);
    } finally {
      closeQueryLock.writeLock().unlock();
      writeUnlock();
    }
  }

  private void removeFullyOverlapFiles(TsFileResource newTsFile, Iterator<TsFileResource> iterator
      , boolean isSeq) {
    while (iterator.hasNext()) {
      TsFileResource existingTsFile = iterator.next();
      if (newTsFile.getHistoricalVersions().containsAll(existingTsFile.getHistoricalVersions())
          && !newTsFile.getHistoricalVersions().equals(existingTsFile.getHistoricalVersions())
          && existingTsFile.tryWriteLock()) {
        // if we fail to lock the file, it means it is being queried or merged and we will not
        // wait until it is free, we will just leave it to the next merge
        try {
          removeFullyOverlapFile(existingTsFile, iterator, isSeq);
        } catch (Exception e) {
          logger.error("Something gets wrong while removing FullyOverlapFiles: {}",
              existingTsFile.getTsFile().getAbsolutePath(), e);
        } finally {
          existingTsFile.writeUnlock();
        }
      }
    }
  }

  /**
   * remove the given tsFileResource. If the corresponding tsFileProcessor is in the working status,
   * close it before remove the related resource files. maybe time-consuming for closing a tsfile.
   */
  private void removeFullyOverlapFile(TsFileResource tsFileResource,
      Iterator<TsFileResource> iterator
      , boolean isSeq) {
    if (!tsFileResource.isClosed()) {
      // also remove the TsFileProcessor if the overlapped file is not closed
      long timePartition = tsFileResource.getTimePartition();
      Map<Long, TsFileProcessor> fileProcessorMap = isSeq ? workSequenceTsFileProcessors :
          workUnsequenceTsFileProcessors;
      TsFileProcessor tsFileProcessor = fileProcessorMap.get(timePartition);
      if (tsFileProcessor != null && tsFileProcessor.getTsFileResource() == tsFileResource) {
        //have to take some time to close the tsFileProcessor
        tsFileProcessor.syncClose();
        fileProcessorMap.remove(timePartition);
      }
    }
    iterator.remove();
    tsFileResource.remove();
  }

  /**
   * Get an appropriate filename to ensure the order between files. The tsfile is named after
   * ({systemTime}-{versionNum}-{mergeNum}.tsfile).
   * <p>
   * The sorting rules for tsfile names @see {@link this#compareFileName}, we can restore the list
   * based on the file name and ensure the correctness of the order, so there are three cases.
   * <p>
   * 1. The tsfile is to be inserted in the first place of the list. If the timestamp in the file
   * name is less than the timestamp in the file name of the first tsfile  in the list, then the
   * file name is legal and the file name is returned directly. Otherwise, its timestamp can be set
   * to half of the timestamp value in the file name of the first tsfile in the list , and the
   * version number is the version number in the file name of the first tsfile in the list.
   * <p>
   * 2. The tsfile is to be inserted in the last place of the list. If the timestamp in the file
   * name is lager than the timestamp in the file name of the last tsfile  in the list, then the
   * file name is legal and the file name is returned directly. Otherwise, the file name is
   * generated by the system according to the naming rules and returned.
   * <p>
   * 3. This file is inserted between two files. If the timestamp in the name of the file satisfies
   * the timestamp between the timestamps in the name of the two files, then it is a legal name and
   * returns directly; otherwise, the time stamp is the mean of the timestamps of the two files, the
   * version number is the version number in the tsfile with a larger timestamp.
   *
   * @param tsfileName  origin tsfile name
   * @param insertIndex the new file will be inserted between the files [insertIndex, insertIndex +
   *                    1]
   * @return appropriate filename
   */
  private String getFileNameForLoadingFile(String tsfileName, int insertIndex,
      long timePartitionId, List<TsFileResource> sequenceList) {
    long currentTsFileTime = Long
        .parseLong(tsfileName.split(FILE_NAME_SEPARATOR)[0]);
    long preTime;
    if (insertIndex == -1) {
      preTime = 0L;
    } else {
      String preName = sequenceList.get(insertIndex).getTsFile().getName();
      preTime = Long.parseLong(preName.split(FILE_NAME_SEPARATOR)[0]);
    }
    if (insertIndex == sequenceFileTreeSet.size() - 1) {
      return preTime < currentTsFileTime ? tsfileName : getNewTsFileName(timePartitionId);
    } else {
      String subsequenceName = sequenceList.get(insertIndex + 1).getTsFile().getName();
      long subsequenceTime = Long
          .parseLong(subsequenceName.split(FILE_NAME_SEPARATOR)[0]);
      long subsequenceVersion = Long
          .parseLong(subsequenceName.split(FILE_NAME_SEPARATOR)[1]);
      if (preTime < currentTsFileTime && currentTsFileTime < subsequenceTime) {
        return tsfileName;
      } else {
        return getNewTsFileName(preTime + ((subsequenceTime - preTime) >> 1), subsequenceVersion,
            0);
      }
    }
  }

  /**
   * Update latest time in latestTimeForEachDevice and partitionLatestFlushedTimeForEachDevice.
   *
   * @UsedBy sync module, load external tsfile module.
   */
  private void updateLatestTimeMap(TsFileResource newTsFileResource) {
    for (Entry<String, Integer> entry : newTsFileResource.getDeviceToIndexMap().entrySet()) {
      String device = entry.getKey();
      int index = entry.getValue();
      long endTime = newTsFileResource.getEndTime(index);
      long timePartitionId = StorageEngine.getTimePartition(endTime);
      if (!latestTimeForEachDevice.computeIfAbsent(timePartitionId, id -> new HashMap<>())
          .containsKey(device)
          || latestTimeForEachDevice.get(timePartitionId).get(device) < endTime) {
        latestTimeForEachDevice.get(timePartitionId).put(device, endTime);
      }

      Map<String, Long> latestFlushTimeForPartition = partitionLatestFlushedTimeForEachDevice
          .getOrDefault(timePartitionId, new HashMap<>());

      if (latestFlushTimeForPartition.getOrDefault(device, Long.MIN_VALUE) < endTime) {
        partitionLatestFlushedTimeForEachDevice
            .computeIfAbsent(timePartitionId, id -> new HashMap<>()).put(device, endTime);
      }
      if (globalLatestFlushedTimeForEachDevice.getOrDefault(device, Long.MIN_VALUE) < endTime) {
        globalLatestFlushedTimeForEachDevice.put(device, endTime);
      }
    }
  }

  /**
   * Execute the loading process by the type.
   *
   * @param type            load type
   * @param tsFileResource  tsfile resource to be loaded
   * @param filePartitionId the partition id of the new file
   * @return load the file successfully
   * @UsedBy sync module, load external tsfile module.
   * @UsedBy sync module, load external tsfile module.
   */
  private boolean loadTsFileByType(LoadTsFileType type, File syncedTsFile,
      TsFileResource tsFileResource, long filePartitionId)
      throws LoadFileException, DiskSpaceInsufficientException {
    File targetFile;
    switch (type) {
      case LOAD_UNSEQUENCE:
        targetFile = new File(DirectoryManager.getInstance().getNextFolderForUnSequenceFile(),
            storageGroupName + File.separatorChar + filePartitionId + File.separator
                + tsFileResource
                .getTsFile().getName());
        tsFileResource.setFile(targetFile);
        if (unSequenceFileList.contains(tsFileResource)) {
          logger.error("The file {} has already been loaded in unsequence list", tsFileResource);
          return false;
        }
        unSequenceFileList.add(tsFileResource);
        logger.info("Load tsfile in unsequence list, move file from {} to {}",
            syncedTsFile.getAbsolutePath(), targetFile.getAbsolutePath());
        break;
      case LOAD_SEQUENCE:
        targetFile =
            new File(DirectoryManager.getInstance().getNextFolderForSequenceFile(),
                storageGroupName + File.separatorChar + filePartitionId + File.separator
                    + tsFileResource.getTsFile().getName());
        tsFileResource.setFile(targetFile);
        if (sequenceFileTreeSet.contains(tsFileResource)) {
          logger.error("The file {} has already been loaded in sequence list", tsFileResource);
          return false;
        }
        sequenceFileTreeSet.add(tsFileResource);
        logger.info("Load tsfile in sequence list, move file from {} to {}",
            syncedTsFile.getAbsolutePath(), targetFile.getAbsolutePath());
        break;
      default:
        throw new LoadFileException(
            String.format("Unsupported type of loading tsfile : %s", type));
    }

    // move file from sync dir to data dir
    if (!targetFile.getParentFile().exists()) {
      targetFile.getParentFile().mkdirs();
    }
    try {
      FileUtils.moveFile(syncedTsFile, targetFile);
    } catch (IOException e) {
      logger.error("File renaming failed when loading tsfile. Origin: {}, Target: {}",
          syncedTsFile.getAbsolutePath(), targetFile.getAbsolutePath(), e);
      throw new LoadFileException(String.format(
          "File renaming failed when loading tsfile. Origin: %s, Target: %s, because %s",
          syncedTsFile.getAbsolutePath(), targetFile.getAbsolutePath(), e.getMessage()));
    }

    File syncedResourceFile = new File(
        syncedTsFile.getAbsolutePath() + TsFileResource.RESOURCE_SUFFIX);
    File targetResourceFile = new File(
        targetFile.getAbsolutePath() + TsFileResource.RESOURCE_SUFFIX);
    try {
      FileUtils.moveFile(syncedResourceFile, targetResourceFile);
    } catch (IOException e) {
      logger.error("File renaming failed when loading .resource file. Origin: {}, Target: {}",
          syncedResourceFile.getAbsolutePath(), targetResourceFile.getAbsolutePath(), e);
      throw new LoadFileException(String.format(
          "File renaming failed when loading .resource file. Origin: %s, Target: %s, because %s",
          syncedResourceFile.getAbsolutePath(), targetResourceFile.getAbsolutePath(),
          e.getMessage()));
    }
    partitionDirectFileVersions.computeIfAbsent(filePartitionId,
        p -> new HashSet<>()).addAll(tsFileResource.getHistoricalVersions());
    updatePartitionFileVersion(filePartitionId,
        Collections.max(tsFileResource.getHistoricalVersions()));
    return true;
  }

  /**
   * Delete tsfile if it exists.
   * <p>
   * Firstly, remove the TsFileResource from sequenceFileList/unSequenceFileList.
   * <p>
   * Secondly, delete the tsfile and .resource file.
   *
   * @param tsfieToBeDeleted tsfile to be deleted
   * @return whether the file to be deleted exists.
   * @UsedBy sync module, load external tsfile module.
   */
  public boolean deleteTsfile(File tsfieToBeDeleted) {
    writeLock();
    mergeLock.writeLock().lock();
    TsFileResource tsFileResourceToBeDeleted = null;
    try {
      Iterator<TsFileResource> sequenceIterator = sequenceFileTreeSet.iterator();
      while (sequenceIterator.hasNext()) {
        TsFileResource sequenceResource = sequenceIterator.next();
        if (sequenceResource.getTsFile().getName().equals(tsfieToBeDeleted.getName())) {
          tsFileResourceToBeDeleted = sequenceResource;
          sequenceIterator.remove();
          break;
        }
      }
      if (tsFileResourceToBeDeleted == null) {
        Iterator<TsFileResource> unsequenceIterator = unSequenceFileList.iterator();
        while (unsequenceIterator.hasNext()) {
          TsFileResource unsequenceResource = unsequenceIterator.next();
          if (unsequenceResource.getTsFile().getName().equals(tsfieToBeDeleted.getName())) {
            tsFileResourceToBeDeleted = unsequenceResource;
            unsequenceIterator.remove();
            break;
          }
        }
      }
    } finally {
      mergeLock.writeLock().unlock();
      writeUnlock();
    }
    if (tsFileResourceToBeDeleted == null) {
      return false;
    }
    tsFileResourceToBeDeleted.writeLock();
    try {
      tsFileResourceToBeDeleted.remove();
      logger.info("Delete tsfile {} successfully.", tsFileResourceToBeDeleted.getTsFile());
    } finally {
      tsFileResourceToBeDeleted.writeUnlock();
    }
    return true;
  }


  public Collection<TsFileProcessor> getWorkSequenceTsFileProcessors() {
    return workSequenceTsFileProcessors.values();
  }

  /**
   * Move tsfile to the target directory if it exists.
   * <p>
   * Firstly, remove the TsFileResource from sequenceFileList/unSequenceFileList.
   * <p>
   * Secondly, move the tsfile and .resource file to the target directory.
   *
   * @param fileToBeMoved tsfile to be moved
   * @return whether the file to be moved exists.
   * @UsedBy load external tsfile module.
   */
  public boolean moveTsfile(File fileToBeMoved, File targetDir) throws IOException {
    writeLock();
    mergeLock.writeLock().lock();
    TsFileResource tsFileResourceToBeMoved = null;
    try {
      Iterator<TsFileResource> sequenceIterator = sequenceFileTreeSet.iterator();
      while (sequenceIterator.hasNext()) {
        TsFileResource sequenceResource = sequenceIterator.next();
        if (sequenceResource.getTsFile().getName().equals(fileToBeMoved.getName())) {
          tsFileResourceToBeMoved = sequenceResource;
          sequenceIterator.remove();
          break;
        }
      }
      if (tsFileResourceToBeMoved == null) {
        Iterator<TsFileResource> unsequenceIterator = unSequenceFileList.iterator();
        while (unsequenceIterator.hasNext()) {
          TsFileResource unsequenceResource = unsequenceIterator.next();
          if (unsequenceResource.getTsFile().getName().equals(fileToBeMoved.getName())) {
            tsFileResourceToBeMoved = unsequenceResource;
            unsequenceIterator.remove();
            break;
          }
        }
      }
    } finally {
      mergeLock.writeLock().unlock();
      writeUnlock();
    }
    if (tsFileResourceToBeMoved == null) {
      return false;
    }
    tsFileResourceToBeMoved.writeLock();
    try {
      tsFileResourceToBeMoved.moveTo(targetDir);
      logger
          .info("Move tsfile {} to target dir {} successfully.",
              tsFileResourceToBeMoved.getTsFile(),
              targetDir.getPath());
    } finally {
      tsFileResourceToBeMoved.writeUnlock();
    }
    return true;
  }


  public Collection<TsFileProcessor> getWorkUnsequenceTsFileProcessor() {
    return workUnsequenceTsFileProcessors.values();
  }

  public void setDataTTL(long dataTTL) {
    this.dataTTL = dataTTL;
    checkFilesTTL();
  }

  public List<TsFileResource> getSequenceFileTreeSet() {
    return new ArrayList<>(sequenceFileTreeSet);
  }

  public List<TsFileResource> getUnSequenceFileList() {
    return unSequenceFileList;
  }

  public String getStorageGroupName() {
    return storageGroupName;
  }

  /**
   * Check if the data of "tsFileResource" all exist locally by comparing the historical versions in
   * the partition of "partitionNumber". This is available only when the IoTDB instances which
   * generated "tsFileResource" have the same close file policy as the local one. If one of the
   * version in "tsFileResource" equals to a version of a working file, false is returned because
   * "tsFileResource" may have unwritten data of that file.
   *
   * @return true if the historicalVersions of "tsFileResource" is a subset of
   * partitionDirectFileVersions, or false if it is not a subset and it contains any version of a
   * working file USED by cluster module
   */
  public boolean isFileAlreadyExist(TsFileResource tsFileResource, long partitionNum) {
    // consider the case: The local node crashes when it is writing TsFile no.5.
    // when it restarts, the leader has proceeded to no.6. When the leader sends no.5 to this
    // node, the file should be accepted as local no.5 is not closed which means there may be
    // unreceived data in no.5
    // So if the incoming file contains the version of an unclosed file, it should be accepted
    for (TsFileProcessor workSequenceTsFileProcessor : getWorkSequenceTsFileProcessors()) {
      long workingFileVersion = workSequenceTsFileProcessor.getTsFileResource().getMaxVersion();
      if (tsFileResource.getHistoricalVersions().contains(workingFileVersion)) {
        return false;
      }
    }
    for (TsFileProcessor workUnsequenceTsFileProcessor : getWorkUnsequenceTsFileProcessor()) {
      long workingFileVersion = workUnsequenceTsFileProcessor.getTsFileResource().getMaxVersion();
      if (tsFileResource.getHistoricalVersions().contains(workingFileVersion)) {
        return false;
      }
    }
    Set<Long> partitionFileVersions = partitionDirectFileVersions
        .getOrDefault(partitionNum, Collections.emptySet());
    logger.debug("FileVersions/PartitionVersions: {}/{}", tsFileResource.getHistoricalVersions(),
        partitionFileVersions);
    return partitionFileVersions.containsAll(tsFileResource.getHistoricalVersions());
  }

  private enum LoadTsFileType {
    LOAD_SEQUENCE, LOAD_UNSEQUENCE
  }

  @FunctionalInterface
  public interface CloseTsFileCallBack {

    void call(TsFileProcessor caller) throws TsFileProcessorException, IOException;
  }

  @FunctionalInterface
  public interface UpdateEndTimeCallBack {

    boolean call(TsFileProcessor caller);
  }

  @FunctionalInterface
  public interface UpgradeTsFileResourceCallBack {

    void call(TsFileResource caller);
  }

  /**
   * remove all partitions that satisfy a filter.
   */
  public void removePartitions(TimePartitionFilter filter) {
    // this requires blocking all other activities
    insertLock.writeLock().lock();
    mergeLock.writeLock().lock();
    try {
      // abort ongoing merges
      MergeManager.getINSTANCE().abortMerge(storageGroupName);
      // close all working files that should be removed
      removePartitions(filter, workSequenceTsFileProcessors.entrySet());
      removePartitions(filter, workUnsequenceTsFileProcessors.entrySet());

      // remove data files
      removePartitions(filter, sequenceFileTreeSet.iterator());
      removePartitions(filter, unSequenceFileList.iterator());

    } finally {
      insertLock.writeLock().unlock();
      mergeLock.writeLock().unlock();
    }
  }

  //may remove the processorEntrys
  private void removePartitions(TimePartitionFilter filter,
      Set<Entry<Long, TsFileProcessor>> processorEntrys) {
    for (Iterator<Entry<Long, TsFileProcessor>> iterator = processorEntrys.iterator();
        iterator.hasNext(); ) {
      Entry<Long, TsFileProcessor> longTsFileProcessorEntry = iterator.next();
      long partitionId = longTsFileProcessorEntry.getKey();
      TsFileProcessor processor = longTsFileProcessorEntry.getValue();
      if (filter.satisfy(storageGroupName, partitionId)) {
        processor.syncClose();
        iterator.remove();
      }
    }
  }

  //may remove the iterator's data
  private void removePartitions(TimePartitionFilter filter, Iterator<TsFileResource> iterator) {
    while (iterator.hasNext()) {
      TsFileResource tsFileResource = iterator.next();
      if (filter.satisfy(storageGroupName, tsFileResource.getTimePartition())) {
        tsFileResource.remove();
        iterator.remove();
      }
    }
  }

  @FunctionalInterface
  public interface TimePartitionFilter {

    boolean satisfy(String storageGroupName, long timePartitionId);
  }
}<|MERGE_RESOLUTION|>--- conflicted
+++ resolved
@@ -721,11 +721,6 @@
 
   /**
    * Insert a tablet (rows belonging to the same devices) into this storage group.
-<<<<<<< HEAD
-   *
-   * @throws WriteProcessException   when update last cache failed
-=======
->>>>>>> f2708618
    * @throws BatchInsertionException if some of the rows failed to be inserted
    */
   public void insertTablet(InsertTabletPlan insertTabletPlan) throws BatchInsertionException {
