--- conflicted
+++ resolved
@@ -42,11 +42,7 @@
   private long queryTime;
   private Map<TSDataType, IFill> typeIFillMap;
 
-<<<<<<< HEAD
-  FillEngineExecutor(long jobId, List<Path> selectedSeries, long queryTime,
-=======
-  public FillEngineExecutor(List<Path> selectedSeries, long queryTime,
->>>>>>> be5bcfbe
+  FillEngineExecutor(List<Path> selectedSeries, long queryTime,
       Map<TSDataType, IFill> typeIFillMap) {
     this.selectedSeries = selectedSeries;
     this.queryTime = queryTime;
