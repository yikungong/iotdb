/*
 * Licensed to the Apache Software Foundation (ASF) under one
 * or more contributor license agreements.  See the NOTICE file
 * distributed with this work for additional information
 * regarding copyright ownership.  The ASF licenses this file
 * to you under the Apache License, Version 2.0 (the
 * "License"); you may not use this file except in compliance
 * with the License.  You may obtain a copy of the License at
 *
 *     http://www.apache.org/licenses/LICENSE-2.0
 *
 * Unless required by applicable law or agreed to in writing,
 * software distributed under the License is distributed on an
 * "AS IS" BASIS, WITHOUT WARRANTIES OR CONDITIONS OF ANY
 * KIND, either express or implied.  See the License for the
 * specific language governing permissions and limitations
 * under the License.
 */

package org.apache.iotdb.db.writelog.recover;

<<<<<<< HEAD
import static org.apache.iotdb.db.engine.flush.MemTableFlushTask.getFlushLogFile;
import static org.apache.iotdb.db.engine.flush.VmLogger.VMLoggerFileExist;
import static org.apache.iotdb.db.engine.flush.VmLogger.VM_LOG_NAME;
import static org.apache.iotdb.db.engine.storagegroup.TsFileProcessor.createNewVMFile;
import static org.apache.iotdb.db.engine.storagegroup.TsFileProcessor.deleteVmFile;
import static org.apache.iotdb.db.engine.storagegroup.TsFileResource.RESOURCE_SUFFIX;

import java.io.File;
import java.io.IOException;
import java.util.ArrayList;
import java.util.Collections;
import java.util.List;
import java.util.Map;
import java.util.Map.Entry;
import java.util.concurrent.ExecutionException;
=======
>>>>>>> 2cbee31e
import org.apache.iotdb.db.conf.IoTDBConstant;
import org.apache.iotdb.db.engine.fileSystem.SystemFileFactory;
import org.apache.iotdb.db.engine.flush.MemTableFlushTask;
import org.apache.iotdb.db.engine.memtable.IMemTable;
import org.apache.iotdb.db.engine.memtable.PrimitiveMemTable;
import org.apache.iotdb.db.engine.storagegroup.TsFileResource;
import org.apache.iotdb.db.engine.version.VersionController;
import org.apache.iotdb.db.exception.StorageGroupProcessorException;
import org.apache.iotdb.db.utils.FileLoaderUtils;
import org.apache.iotdb.db.writelog.manager.MultiFileLogNodeManager;
import org.apache.iotdb.tsfile.exception.NotCompatibleTsFileException;
import org.apache.iotdb.tsfile.file.metadata.ChunkMetadata;
import org.apache.iotdb.tsfile.file.metadata.TimeseriesMetadata;
import org.apache.iotdb.tsfile.fileSystem.FSFactoryProducer;
import org.apache.iotdb.tsfile.read.TsFileSequenceReader;
import org.apache.iotdb.tsfile.utils.Pair;
import org.apache.iotdb.tsfile.write.writer.RestorableTsFileIOWriter;
import org.slf4j.Logger;
import org.slf4j.LoggerFactory;

import java.io.File;
import java.io.IOException;
import java.util.Collections;
import java.util.List;
import java.util.Map;
import java.util.Map.Entry;
import java.util.concurrent.ExecutionException;

import static org.apache.iotdb.db.engine.storagegroup.TsFileResource.RESOURCE_SUFFIX;

/**
 * TsFileRecoverPerformer recovers a SeqTsFile to correct status, redoes the WALs since last crash
 * and removes the redone logs.
 */
public class TsFileRecoverPerformer {

  private static final Logger logger = LoggerFactory.getLogger(TsFileRecoverPerformer.class);

  private String filePath;
  private String logNodePrefix;
  private VersionController versionController;
  private TsFileResource resource;
  private boolean sequence;
  private boolean isLastFile;

  private List<TsFileResource> vmTsFileResources;

  /**
   * @param isLastFile        whether this TsFile is the last file of its partition
   * @param vmTsFileResources only last file could have non-empty vmTsFileResources
   */
  public TsFileRecoverPerformer(String logNodePrefix, VersionController versionController,
      TsFileResource currentTsFileResource, boolean sequence, boolean isLastFile,
      List<TsFileResource> vmTsFileResources) {
    this.filePath = currentTsFileResource.getPath();
    this.logNodePrefix = logNodePrefix;
    this.versionController = versionController;
    this.resource = currentTsFileResource;
    this.sequence = sequence;
    this.isLastFile = isLastFile;
    this.vmTsFileResources = vmTsFileResources;
  }

  /**
   * 1. recover the TsFile by RestorableTsFileIOWriter and truncate the file to remaining corrected
   * data 2. redo the WALs to recover unpersisted data 3. flush and close the file 4. clean WALs
   *
   * @return a RestorableTsFileIOWriter if the file is not closed before crush, so this writer can
   * be used to continue writing
   */
  public Pair<RestorableTsFileIOWriter, List<RestorableTsFileIOWriter>> recover()
      throws StorageGroupProcessorException {

    File file = FSFactoryProducer.getFSFactory().getFile(filePath);
    List<File> vmFileList = new ArrayList<>();
    for (TsFileResource tsFileResource : vmTsFileResources) {
      vmFileList.add(FSFactoryProducer.getFSFactory().getFile(tsFileResource.getPath()));
    }
    if (!file.exists()) {
      logger.error("TsFile {} is missing, will skip its recovery.", filePath);
      return null;
    }
    for (File vmFile : vmFileList) {
      if (!vmFile.exists()) {
        logger.error("VMFile {} is missing, will skip its recovery.", vmFile.getPath());
        return null;
      }
    }
    // remove corrupted part of the TsFile
    RestorableTsFileIOWriter restorableTsFileIOWriter;
    List<RestorableTsFileIOWriter> vmRestorableTsFileIOWriterList = new ArrayList<>();
    try {
      restorableTsFileIOWriter = new RestorableTsFileIOWriter(file);
      for (int i = 0; i < vmTsFileResources.size(); i++) {
        file = vmFileList.get(i);
        vmRestorableTsFileIOWriterList.add(new RestorableTsFileIOWriter(file));
      }
    } catch (NotCompatibleTsFileException e) {
      boolean result = file.delete();
      logger.warn("TsFile {} is incompatible. Delete it successfully {}", filePath, result);
      throw new StorageGroupProcessorException(e);
    } catch (IOException e) {
      throw new StorageGroupProcessorException(e);
    }

    RestorableTsFileIOWriter lastRestorableTsFileIOWriter =
        vmTsFileResources.isEmpty() ? restorableTsFileIOWriter
            : vmRestorableTsFileIOWriterList.get(vmRestorableTsFileIOWriterList.size() - 1);

    TsFileResource lastTsFileResource = vmTsFileResources.isEmpty() ? resource
        : vmTsFileResources.get(vmTsFileResources.size() - 1);

    boolean isComplete =
        !lastRestorableTsFileIOWriter.hasCrashed() && !lastRestorableTsFileIOWriter.canWrite();

    if (isComplete) {
      // tsfile is complete, vmfile is never complete because it's canWrite() always return true.
      try {
<<<<<<< HEAD
        recoverResource(resource);
        return new Pair<>(restorableTsFileIOWriter, vmRestorableTsFileIOWriterList);
=======
        if (resource.fileExists()) {
          // .resource file exists, deserialize it
          recoverResourceFromFile();
        } else {
          // .resource file does not exist, read file metadata and recover tsfile resource
          try (TsFileSequenceReader reader = new TsFileSequenceReader(
              resource.getFile().getAbsolutePath())) {
            FileLoaderUtils.updateTsFileResource(reader, resource);
          }
          // write .resource file
          long fileVersion =
              Long.parseLong(
                  resource.getFile().getName().split(IoTDBConstant.FILE_NAME_SEPARATOR)[1]);
          resource.setHistoricalVersions(Collections.singleton(fileVersion));
          resource.serialize();
        }
        return restorableTsFileIOWriter;
>>>>>>> 2cbee31e
      } catch (IOException e) {
        throw new StorageGroupProcessorException(
            "recover the resource file failed: " + filePath
                + RESOURCE_SUFFIX + e);
      }
    } else {
      if (!vmTsFileResources.isEmpty()) {
        for (int i = 0; i < vmTsFileResources.size(); i++) {
          recoverResourceFromWriter(vmRestorableTsFileIOWriterList.get(i), vmTsFileResources.get(i));
        }
        recoverResourceFromWriter(restorableTsFileIOWriter, resource);
        boolean vmFileNotCrashed = !getFlushLogFile(restorableTsFileIOWriter).exists();
        // if the last file in vmTsFileResources is not crashed
        if (vmFileNotCrashed) {
          try {
            boolean tsFileNotCrashed = !VMLoggerFileExist(restorableTsFileIOWriter);
            // tsfile is not crash
            if (tsFileNotCrashed) {

              // if wal exists, we should open a new vmfile to replay it
              File newVmFile = createNewVMFile(resource);
              TsFileResource newVmTsFileResource = new TsFileResource(newVmFile);
              RestorableTsFileIOWriter newVMWriter = new RestorableTsFileIOWriter(newVmFile);
              if (redoLogs(newVMWriter,newVmTsFileResource)) {
                vmTsFileResources.add(newVmTsFileResource);
                vmRestorableTsFileIOWriterList.add(newVMWriter);
              } else {
                newVmFile.delete();
              }
            } else {
              IMemTable recoverMemTable = new PrimitiveMemTable();
              recoverMemTable.setVersion(versionController.nextVersion());
              LogReplayer logReplayer = new LogReplayer(logNodePrefix, filePath, resource.getModFile(),
                  versionController, resource, recoverMemTable, sequence);
              logReplayer.replayLogs();
            }
            // clean logs
            try {
              MultiFileLogNodeManager.getInstance().deleteNode(
                  logNodePrefix + SystemFileFactory.INSTANCE.getFile(filePath).getName());
            } catch (IOException e) {
              throw new StorageGroupProcessorException(e);
            }
            updateTsFileResource();
            return new Pair<>(restorableTsFileIOWriter, vmRestorableTsFileIOWriterList);
          } catch (IOException e) {
            throw new StorageGroupProcessorException(
                "recover the resource file failed: " + filePath
                    + RESOURCE_SUFFIX + e);
          }
        }
      } else {
        // tsfile has crashed
        // due to failure, the last ChunkGroup may contain the same data as the WALs, so the time
        // map must be updated first to avoid duplicated insertion
        recoverResourceFromWriter(lastRestorableTsFileIOWriter, lastTsFileResource);
      }
    }

    // redo logs
    redoLogs(lastRestorableTsFileIOWriter, lastTsFileResource);

    // clean logs
    try {
      MultiFileLogNodeManager.getInstance()
          .deleteNode(logNodePrefix + SystemFileFactory.INSTANCE.getFile(filePath).getName());
    } catch (IOException e) {
      throw new StorageGroupProcessorException(e);
    }
    updateTsFileResource();
    return new Pair<>(restorableTsFileIOWriter, vmRestorableTsFileIOWriterList);
  }

  private void updateTsFileResource() {
    for (TsFileResource tsFileResource : vmTsFileResources) {
      for (Entry<String, Integer> entry : tsFileResource.getDeviceToIndexMap().entrySet()) {
        String device = entry.getKey();
        int index = entry.getValue();
        resource.updateStartTime(device, tsFileResource.getStartTime(index));
        resource.updateEndTime(device, tsFileResource.getEndTime(index));
      }
    }
  }

  private void recoverResource(TsFileResource tsFileResource) throws IOException {
    if (tsFileResource.fileExists()) {
      // .resource file exists, deserialize it
      recoverResourceFromFile(tsFileResource);
    } else {
      // .resource file does not exist, read file metadata and recover tsfile resource
      try (TsFileSequenceReader reader = new TsFileSequenceReader(
          tsFileResource.getFile().getAbsolutePath())) {
        FileLoaderUtils.updateTsFileResource(reader, tsFileResource);
      }
      // write .resource file
      long fileVersion =
          Long.parseLong(
              tsFileResource.getFile().getName().split(IoTDBConstant.TSFILE_NAME_SEPARATOR)[1]);
      tsFileResource.setHistoricalVersions(Collections.singleton(fileVersion));
      tsFileResource.serialize();
    }
  }

  private void recoverResourceFromFile(TsFileResource tsFileResource) throws IOException {
    try {
      tsFileResource.deserialize();
    } catch (IOException e) {
      logger.warn("Cannot deserialize TsFileResource {}, construct it using "
          + "TsFileSequenceReader", tsFileResource.getFile(), e);
      recoverResourceFromReader(tsFileResource);
    }
  }


  private void recoverResourceFromReader(TsFileResource tsFileResource) throws IOException {
    try (TsFileSequenceReader reader =
        new TsFileSequenceReader(tsFileResource.getFile().getAbsolutePath(), true)) {
      for (Entry<String, List<TimeseriesMetadata>> entry : reader.getAllTimeseriesMetadata()
          .entrySet()) {
        for (TimeseriesMetadata timeseriesMetaData : entry.getValue()) {
          tsFileResource
              .updateStartTime(entry.getKey(), timeseriesMetaData.getStatistics().getStartTime());
          tsFileResource
              .updateEndTime(entry.getKey(), timeseriesMetaData.getStatistics().getEndTime());
        }
      }
    }
    // write .resource file
    tsFileResource.serialize();
  }


  private void recoverResourceFromWriter(RestorableTsFileIOWriter restorableTsFileIOWriter,
      TsFileResource tsFileResource) {
    Map<String, List<ChunkMetadata>> deviceChunkMetaDataMap =
        restorableTsFileIOWriter.getDeviceChunkMetadataMap();
    for (Map.Entry<String, List<ChunkMetadata>> entry : deviceChunkMetaDataMap.entrySet()) {
      String deviceId = entry.getKey();
      List<ChunkMetadata> chunkMetadataList = entry.getValue();
      for (ChunkMetadata chunkMetaData : chunkMetadataList) {
        tsFileResource.updateStartTime(deviceId, chunkMetaData.getStartTime());
        tsFileResource.updateEndTime(deviceId, chunkMetaData.getEndTime());
      }
    }
    long fileVersion =
<<<<<<< HEAD
        Long.parseLong(
            tsFileResource.getFile().getName().split(IoTDBConstant.TSFILE_NAME_SEPARATOR)[1]);
    tsFileResource.setHistoricalVersions(Collections.singleton(fileVersion));
=======
        Long.parseLong(resource.getFile().getName().split(IoTDBConstant.FILE_NAME_SEPARATOR)[1]);
    resource.setHistoricalVersions(Collections.singleton(fileVersion));
>>>>>>> 2cbee31e
  }

  private boolean redoLogs(RestorableTsFileIOWriter restorableTsFileIOWriter,
      TsFileResource tsFileResource) throws StorageGroupProcessorException {
    IMemTable recoverMemTable = new PrimitiveMemTable();
    recoverMemTable.setVersion(versionController.nextVersion());
    LogReplayer logReplayer = new LogReplayer(logNodePrefix, filePath, tsFileResource.getModFile(),
        versionController, tsFileResource, recoverMemTable, sequence);
    logReplayer.replayLogs();
    boolean res = false;
    try {
      if (!recoverMemTable.isEmpty()) {
        List<TsFileResource> deleteTsFileResources = new ArrayList<>();
        // flush logs
        MemTableFlushTask tableFlushTask = new MemTableFlushTask(recoverMemTable,
            restorableTsFileIOWriter, deleteTsFileResources, new ArrayList<>(), false, false,
            sequence,
            tsFileResource.getFile().getParentFile().getParentFile().getName());
        tableFlushTask.syncFlushMemTable();
        for (TsFileResource vmTsFileResource : deleteTsFileResources) {
          deleteVmFile(vmTsFileResource);
        }
        File logFile = FSFactoryProducer.getFSFactory()
            .getFile(tsFileResource.getFile().getParent(),
                tsFileResource.getFile().getName() + VM_LOG_NAME);
        logFile.delete();
        res = true;
      }

      if (!isLastFile || tsFileResource.isCloseFlagSet()) {
        // end the file if it is not the last file or it is closed before crush
        restorableTsFileIOWriter.endFile();
        tsFileResource.cleanCloseFlag();
        tsFileResource.serialize();
      }
      // otherwise this file is not closed before crush, do nothing so we can continue writing
      // into it
      return res;
    } catch (IOException | InterruptedException | ExecutionException e) {
      throw new StorageGroupProcessorException(e);
    }
  }

}<|MERGE_RESOLUTION|>--- conflicted
+++ resolved
@@ -19,7 +19,6 @@
 
 package org.apache.iotdb.db.writelog.recover;
 
-<<<<<<< HEAD
 import static org.apache.iotdb.db.engine.flush.MemTableFlushTask.getFlushLogFile;
 import static org.apache.iotdb.db.engine.flush.VmLogger.VMLoggerFileExist;
 import static org.apache.iotdb.db.engine.flush.VmLogger.VM_LOG_NAME;
@@ -35,8 +34,6 @@
 import java.util.Map;
 import java.util.Map.Entry;
 import java.util.concurrent.ExecutionException;
-=======
->>>>>>> 2cbee31e
 import org.apache.iotdb.db.conf.IoTDBConstant;
 import org.apache.iotdb.db.engine.fileSystem.SystemFileFactory;
 import org.apache.iotdb.db.engine.flush.MemTableFlushTask;
@@ -155,28 +152,8 @@
     if (isComplete) {
       // tsfile is complete, vmfile is never complete because it's canWrite() always return true.
       try {
-<<<<<<< HEAD
         recoverResource(resource);
         return new Pair<>(restorableTsFileIOWriter, vmRestorableTsFileIOWriterList);
-=======
-        if (resource.fileExists()) {
-          // .resource file exists, deserialize it
-          recoverResourceFromFile();
-        } else {
-          // .resource file does not exist, read file metadata and recover tsfile resource
-          try (TsFileSequenceReader reader = new TsFileSequenceReader(
-              resource.getFile().getAbsolutePath())) {
-            FileLoaderUtils.updateTsFileResource(reader, resource);
-          }
-          // write .resource file
-          long fileVersion =
-              Long.parseLong(
-                  resource.getFile().getName().split(IoTDBConstant.FILE_NAME_SEPARATOR)[1]);
-          resource.setHistoricalVersions(Collections.singleton(fileVersion));
-          resource.serialize();
-        }
-        return restorableTsFileIOWriter;
->>>>>>> 2cbee31e
       } catch (IOException e) {
         throw new StorageGroupProcessorException(
             "recover the resource file failed: " + filePath
@@ -274,7 +251,7 @@
       // write .resource file
       long fileVersion =
           Long.parseLong(
-              tsFileResource.getFile().getName().split(IoTDBConstant.TSFILE_NAME_SEPARATOR)[1]);
+              tsFileResource.getFile().getName().split(IoTDBConstant.FILE_NAME_SEPARATOR)[1]);
       tsFileResource.setHistoricalVersions(Collections.singleton(fileVersion));
       tsFileResource.serialize();
     }
@@ -321,15 +298,9 @@
         tsFileResource.updateEndTime(deviceId, chunkMetaData.getEndTime());
       }
     }
-    long fileVersion =
-<<<<<<< HEAD
-        Long.parseLong(
-            tsFileResource.getFile().getName().split(IoTDBConstant.TSFILE_NAME_SEPARATOR)[1]);
+    long fileVersion = Long.parseLong(
+            tsFileResource.getFile().getName().split(IoTDBConstant.FILE_NAME_SEPARATOR)[1]);
     tsFileResource.setHistoricalVersions(Collections.singleton(fileVersion));
-=======
-        Long.parseLong(resource.getFile().getName().split(IoTDBConstant.FILE_NAME_SEPARATOR)[1]);
-    resource.setHistoricalVersions(Collections.singleton(fileVersion));
->>>>>>> 2cbee31e
   }
 
   private boolean redoLogs(RestorableTsFileIOWriter restorableTsFileIOWriter,
