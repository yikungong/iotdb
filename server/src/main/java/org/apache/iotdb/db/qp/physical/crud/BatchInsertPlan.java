/*
 * Licensed to the Apache Software Foundation (ASF) under one
 * or more contributor license agreements.  See the NOTICE file
 * distributed with this work for additional information
 * regarding copyright ownership.  The ASF licenses this file
 * to you under the Apache License, Version 2.0 (the
 * "License"); you may not use this file except in compliance
 * with the License.  You may obtain a copy of the License at
 *
 * http://www.apache.org/licenses/LICENSE-2.0
 *
 * Unless required by applicable law or agreed to in writing,
 * software distributed under the License is distributed on an
 * "AS IS" BASIS, WITHOUT WARRANTIES OR CONDITIONS OF ANY
 * KIND, either express or implied.  See the License for the
 * specific language governing permissions and limitations
 * under the License.
 */
package org.apache.iotdb.db.qp.physical.crud;

import java.io.DataOutputStream;
import java.io.IOException;
import java.nio.ByteBuffer;
import java.util.ArrayList;
import java.util.List;
import java.util.Set;

import org.apache.iotdb.db.qp.logical.Operator.OperatorType;
import org.apache.iotdb.db.qp.physical.PhysicalPlan;
import org.apache.iotdb.db.utils.QueryDataSetUtils;
import org.apache.iotdb.tsfile.exception.write.UnSupportedDataTypeException;
import org.apache.iotdb.tsfile.file.metadata.enums.TSDataType;
import org.apache.iotdb.tsfile.read.TimeValuePair;
import org.apache.iotdb.tsfile.read.common.Path;
import org.apache.iotdb.tsfile.utils.Binary;
import org.apache.iotdb.tsfile.utils.BytesUtils;
import org.apache.iotdb.tsfile.utils.TsPrimitiveType;
import org.apache.iotdb.tsfile.utils.TsPrimitiveType.TsBinary;
import org.apache.iotdb.tsfile.utils.TsPrimitiveType.TsBoolean;
import org.apache.iotdb.tsfile.utils.TsPrimitiveType.TsDouble;
import org.apache.iotdb.tsfile.utils.TsPrimitiveType.TsFloat;
import org.apache.iotdb.tsfile.utils.TsPrimitiveType.TsInt;
import org.apache.iotdb.tsfile.utils.TsPrimitiveType.TsLong;

public class BatchInsertPlan extends PhysicalPlan {

  private String deviceId;
  private String[] measurements;
  private TSDataType[] dataTypes;

  private long[] times; // times should be sorted. It is done in the session API.
  private ByteBuffer timeBuffer;

  private Object[] columns;
  private ByteBuffer valueBuffer;
  private Set<Integer> index;
  private int rowCount = 0;
  // cached values
  private Long maxTime = null;
  private Long minTime = null;
  private List<Path> paths;
  private int start;
  private int end;

  public BatchInsertPlan() {
    super(false, OperatorType.BATCHINSERT);
  }

  public BatchInsertPlan(String deviceId, List<String> measurements) {
    super(false, OperatorType.BATCHINSERT);
    this.deviceId = deviceId;
    setMeasurements(measurements);
  }
  public BatchInsertPlan(String deviceId, String[] measurements) {
    super(false, OperatorType.BATCHINSERT);
    this.deviceId = deviceId;
    setMeasurements(measurements);
  }

  public BatchInsertPlan(String deviceId, String[] measurements, List<Integer> dataTypes) {
    super(false, OperatorType.BATCHINSERT);
    this.deviceId = deviceId;
    this.measurements = measurements;
    setDataTypes(dataTypes);
  }

  public int getStart() {
    return start;
  }

  public void setStart(int start) {
    this.start = start;
  }

  public int getEnd() {
    return end;
  }

  public void setEnd(int end) {
    this.end = end;
  }

  public Set<Integer> getIndex() {
    return index;
  }

  public void setIndex(Set<Integer> index) {
    this.index = index;
  }

  @Override
  public List<Path> getPaths() {
    if (paths != null) {
      return paths;
    }
    List<Path> ret = new ArrayList<>();
    for (String m : measurements) {
      ret.add(new Path(deviceId, m));
    }
    paths = ret;
    return ret;
  }

  @Override
  public void serializeTo(DataOutputStream stream) throws IOException {
    int type = PhysicalPlanType.BATCHINSERT.ordinal();
    stream.writeByte((byte) type);

    putString(stream, deviceId);

    stream.writeInt(measurements.length);
    for (String m : measurements) {
      putString(stream, m);
    }

    for (TSDataType dataType : dataTypes) {
      stream.writeShort(dataType.serialize());
    }

    stream.writeInt(index.size());

    if (timeBuffer == null) {
      for(int loc : index){
        stream.writeLong(times[loc]);
      }
    } else {
      stream.write(timeBuffer.array());
      timeBuffer = null;
    }

    if (valueBuffer == null) {
<<<<<<< HEAD
      for (int i = 0; i < measurements.length; i++) {
        TSDataType dataType = dataTypes[i];
        switch (dataType) {
          case INT32:
            int[] intValues = (int[]) columns[i];
            for(int loc : index){
              stream.writeInt(intValues[loc]);
            }
            break;
          case INT64:
            long[] longValues = (long[]) columns[i];
            for(int loc : index){
              stream.writeLong(longValues[loc]);
            }
            break;
          case FLOAT:
            float[] floatValues = (float[]) columns[i];
            for(int loc : index){
              stream.writeFloat(floatValues[loc]);
            }
            break;
          case DOUBLE:
            double[] doubleValues = (double[]) columns[i];
            for(int loc : index){
              stream.writeDouble(doubleValues[loc]);
            }
            break;
          case BOOLEAN:
            boolean[] boolValues = (boolean[]) columns[i];
            for(int loc : index){
              stream.write(BytesUtils.boolToByte(boolValues[loc]));
            }
            break;
          case TEXT:
            Binary[] binaryValues = (Binary[]) columns[i];
            for(int loc : index){
              stream.writeInt(binaryValues[loc].getLength());
              stream.write(binaryValues[loc].getValues());
            }
            break;
          default:
            throw new UnSupportedDataTypeException(
                String.format("Data type %s is not supported.", dataType));
        }
      }
=======
      serializeValues(stream);
>>>>>>> cb8ecb8b
    } else {
      stream.write(valueBuffer.array());
      valueBuffer = null;
    }
  }

<<<<<<< HEAD
=======
  private void serializeValues(DataOutputStream stream) throws IOException {
    for (int i = 0; i < measurements.length; i++) {
      serializeColumn(dataTypes[i], columns[i], stream, index);
    }
  }

  private void serializeColumn(TSDataType dataType, Object column, DataOutputStream stream,
      Set<Integer> index)
      throws IOException {
    switch (dataType) {
      case INT32:
        int[] intValues = (int[]) column;
        for(int loc : index){
          stream.writeInt(intValues[loc]);
        }
        break;
      case INT64:
        long[] longValues = (long[]) column;
        for(int loc : index){
          stream.writeLong(longValues[loc]);
        }
        break;
      case FLOAT:
        float[] floatValues = (float[]) column;
        for(int loc : index){
          stream.writeFloat(floatValues[loc]);
        }
        break;
      case DOUBLE:
        double[] doubleValues = (double[]) column;
        for(int loc : index){
          stream.writeDouble(doubleValues[loc]);
        }
        break;
      case BOOLEAN:
        boolean[] boolValues = (boolean[]) column;
        for(int loc : index){
          stream.write(BytesUtils.boolToByte(boolValues[loc]));
        }
        break;
      case TEXT:
        Binary[] binaryValues = (Binary[]) column;
        for(int loc : index){
          stream.writeInt(binaryValues[loc].getLength());
          stream.write(binaryValues[loc].getValues());
        }
        break;
      default:
        throw new UnSupportedDataTypeException(
            String.format("Data type %s is not supported.", dataType));
    }
  }

>>>>>>> cb8ecb8b
  @Override
  public void serializeTo(ByteBuffer buffer) {
    int type = PhysicalPlanType.BATCHINSERT.ordinal();
    buffer.put((byte) type);

    putString(buffer, deviceId);

    buffer.putInt(measurements.length);
    for (String m : measurements) {
      putString(buffer, m);
    }

    for (TSDataType dataType : dataTypes) {
      buffer.putShort(dataType.serialize());
    }

    buffer.putInt(end - start);

    if (timeBuffer == null) {
      for (int i = start; i < end; i++) {
        buffer.putLong(times[i]);
      }
    } else {
      buffer.put(timeBuffer.array());
      timeBuffer = null;
    }

    if (valueBuffer == null) {
      serializeValues(buffer);
    } else {
      buffer.put(valueBuffer.array());
      valueBuffer = null;
    }
  }

  private void serializeValues(ByteBuffer buffer) {
    for (int i = 0; i < measurements.length; i++) {
      serializeColumn(dataTypes[i], columns[i], buffer, start, end);
    }
  }

  private void serializeColumn(TSDataType dataType, Object column, ByteBuffer buffer,
      int start, int end) {
    switch (dataType) {
      case INT32:
        int[] intValues = (int[]) column;
        for (int j = start; j < end; j++) {
          buffer.putInt(intValues[j]);
        }
        break;
      case INT64:
        long[] longValues = (long[]) column;
        for (int j = start; j < end; j++) {
          buffer.putLong(longValues[j]);
        }
        break;
      case FLOAT:
        float[] floatValues = (float[]) column;
        for (int j = start; j < end; j++) {
          buffer.putFloat(floatValues[j]);
        }
        break;
      case DOUBLE:
        double[] doubleValues = (double[]) column;
        for (int j = start; j < end; j++) {
          buffer.putDouble(doubleValues[j]);
        }
        break;
      case BOOLEAN:
        boolean[] boolValues = (boolean[]) column;
        for (int j = start; j < end; j++) {
          buffer.putInt(BytesUtils.boolToByte(boolValues[j]));
        }
        break;
      case TEXT:
        Binary[] binaryValues = (Binary[]) column;
        for (int j = start; j < end; j++) {
          buffer.putInt(binaryValues[j].getLength());
          buffer.put(binaryValues[j].getValues());
        }
        break;
      default:
        throw new UnSupportedDataTypeException(
            String.format("Data type %s is not supported.", dataType));
    }
  }

  public void setTimeBuffer(ByteBuffer timeBuffer) {
    this.timeBuffer = timeBuffer;
    this.timeBuffer.position(0);
  }

  public void setValueBuffer(ByteBuffer valueBuffer) {
    this.valueBuffer = valueBuffer;
    this.timeBuffer.position(0);
  }

  @Override
  public void deserializeFrom(ByteBuffer buffer) {
    this.deviceId = readString(buffer);

    int measurementSize = buffer.getInt();
    this.measurements = new String[measurementSize];
    for (int i = 0; i < measurementSize; i++) {
      measurements[i] = readString(buffer);
    }

    this.dataTypes = new TSDataType[measurementSize];
    for (int i = 0; i < measurementSize; i++) {
      dataTypes[i] = TSDataType.deserialize(buffer.getShort());
    }

    int rows = buffer.getInt();
    rowCount = rows;
    this.times = new long[rows];
    times = QueryDataSetUtils.readTimesFromBuffer(buffer, rows);

    columns = QueryDataSetUtils.readValuesFromBuffer(buffer, dataTypes, measurementSize, rows);
  }


  public String getDeviceId() {
    return deviceId;
  }

  public void setDeviceId(String deviceId) {
    this.deviceId = deviceId;
  }

  public String[] getMeasurements() {
    return measurements;
  }

  public void setMeasurements(List<String> measurements) {
    this.measurements = new String[measurements.size()];
    measurements.toArray(this.measurements);
  }

  public void setMeasurements(String[] measurements) {
    this.measurements = measurements;
  }

  public TSDataType[] getDataTypes() {
    return dataTypes;
  }

  public void setDataTypes(List<Integer> dataTypes) {
    this.dataTypes = new TSDataType[dataTypes.size()];
    for (int i = 0; i < dataTypes.size(); i++) {
      this.dataTypes[i] = TSDataType.values()[dataTypes.get(i)];
    }
  }

  public void setDataTypes(TSDataType[] dataTypes) {
    this.dataTypes = dataTypes;
  }

  public Object[] getColumns() {
    return columns;
  }

  public void setColumns(Object[] columns) {
    this.columns = columns;
  }

  public void setColumn(int index, Object column) {
    columns[index] = column;
  }

  public long getMinTime() {
    if (minTime != null) {
      return minTime;
    }
    minTime = Long.MAX_VALUE;
    for (Long time : times) {
      if (time < minTime) {
        minTime = time;
      }
    }
    return minTime;
  }

  public long getMaxTime() {
    if (maxTime != null) {
      return maxTime;
    }
    long tmpMaxTime = Long.MIN_VALUE;
    for (Long time : times) {
      if (time > tmpMaxTime) {
        tmpMaxTime = time;
      }
    }
    return tmpMaxTime;
  }

  public TimeValuePair composeLastTimeValuePair(int measurementIndex) {
    if (measurementIndex >= columns.length) {
      return null;
    }
    TsPrimitiveType value;
    switch (dataTypes[measurementIndex]) {
      case INT32:
        int[] intValues = (int[]) columns[measurementIndex];
        value = new TsInt(intValues[end - 1]);
        break;
      case INT64:
        long[] longValues = (long[]) columns[measurementIndex];
        value = new TsLong(longValues[end - 1]);
        break;
      case FLOAT:
        float[] floatValues = (float[]) columns[measurementIndex];
        value = new TsFloat(floatValues[end - 1]);
        break;
      case DOUBLE:
        double[] doubleValues = (double[]) columns[measurementIndex];
        value = new TsDouble(doubleValues[end - 1]);
        break;
      case BOOLEAN:
        boolean[] boolValues = (boolean[]) columns[measurementIndex];
        value = new TsBoolean(boolValues[end - 1]);
        break;
      case TEXT:
        Binary[] binaryValues = (Binary[]) columns[measurementIndex];
        value = new TsBinary(binaryValues[end - 1]);
        break;
      default:
        throw new UnSupportedDataTypeException(
            String.format("Data type %s is not supported.", dataTypes[measurementIndex]));
    }
    return new TimeValuePair(times[end - 1], value);
  }

  public long[] getTimes() {
    return times;
  }

  public void setTimes(long[] times) {
    this.times = times;
  }

  public int getRowCount() {
    return rowCount;
  }

  public void setRowCount(int size) {
    this.rowCount = size;
  }

}<|MERGE_RESOLUTION|>--- conflicted
+++ resolved
@@ -149,63 +149,13 @@
     }
 
     if (valueBuffer == null) {
-<<<<<<< HEAD
-      for (int i = 0; i < measurements.length; i++) {
-        TSDataType dataType = dataTypes[i];
-        switch (dataType) {
-          case INT32:
-            int[] intValues = (int[]) columns[i];
-            for(int loc : index){
-              stream.writeInt(intValues[loc]);
-            }
-            break;
-          case INT64:
-            long[] longValues = (long[]) columns[i];
-            for(int loc : index){
-              stream.writeLong(longValues[loc]);
-            }
-            break;
-          case FLOAT:
-            float[] floatValues = (float[]) columns[i];
-            for(int loc : index){
-              stream.writeFloat(floatValues[loc]);
-            }
-            break;
-          case DOUBLE:
-            double[] doubleValues = (double[]) columns[i];
-            for(int loc : index){
-              stream.writeDouble(doubleValues[loc]);
-            }
-            break;
-          case BOOLEAN:
-            boolean[] boolValues = (boolean[]) columns[i];
-            for(int loc : index){
-              stream.write(BytesUtils.boolToByte(boolValues[loc]));
-            }
-            break;
-          case TEXT:
-            Binary[] binaryValues = (Binary[]) columns[i];
-            for(int loc : index){
-              stream.writeInt(binaryValues[loc].getLength());
-              stream.write(binaryValues[loc].getValues());
-            }
-            break;
-          default:
-            throw new UnSupportedDataTypeException(
-                String.format("Data type %s is not supported.", dataType));
-        }
-      }
-=======
       serializeValues(stream);
->>>>>>> cb8ecb8b
     } else {
       stream.write(valueBuffer.array());
       valueBuffer = null;
     }
   }
 
-<<<<<<< HEAD
-=======
   private void serializeValues(DataOutputStream stream) throws IOException {
     for (int i = 0; i < measurements.length; i++) {
       serializeColumn(dataTypes[i], columns[i], stream, index);
@@ -259,7 +209,6 @@
     }
   }
 
->>>>>>> cb8ecb8b
   @Override
   public void serializeTo(ByteBuffer buffer) {
     int type = PhysicalPlanType.BATCHINSERT.ordinal();
