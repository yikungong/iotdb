--- conflicted
+++ resolved
@@ -157,11 +157,7 @@
     /*
      * recover all storage group processors.
      */
-<<<<<<< HEAD
-    List<MNode> sgNodes = MManager.getInstance().getAllStorageGroups();
-=======
-    List<StorageGroupMNode> sgNodes = MManager.getInstance().getAllStorageGroupNodes();
->>>>>>> 7e88043e
+    List<StorageGroupMNode> sgNodes = MManager.getInstance().getAllStorageGroups();
     List<Future> futures = new ArrayList<>();
     for (StorageGroupMNode storageGroup : sgNodes) {
       futures.add(recoveryThreadPool.submit((Callable<Void>) () -> {
@@ -268,22 +264,9 @@
    *
    * @param insertPlan physical plan of insertion
    */
-<<<<<<< HEAD
-  public void insert(InsertPlan insertPlan)
-      throws StorageEngineException, QueryProcessException {
-    StorageGroupProcessor storageGroupProcessor;
-    try {
-      storageGroupProcessor = getProcessor(insertPlan.getDeviceId());
-    } catch (StorageEngineException e) {
-      logger.warn("get StorageGroupProcessor of device {} failed, because {}",
-          insertPlan.getDeviceId(), e.getMessage(), e);
-      throw new StorageEngineException(e);
-    }
-=======
   public void insert(InsertPlan insertPlan) throws StorageEngineException {
 
     StorageGroupProcessor storageGroupProcessor = getProcessor(insertPlan.getDeviceId());
->>>>>>> 7e88043e
 
     // TODO monitor: update statistics
     try {
@@ -311,14 +294,8 @@
 
     // TODO monitor: update statistics
     try {
-<<<<<<< HEAD
-      Integer[] res = storageGroupProcessor.insertBatch(batchInsertPlan);
-      return res;
-    } catch (QueryProcessException e) {
-=======
       return storageGroupProcessor.insertTablet(insertTabletPlan);
     } catch (WriteProcessException e) {
->>>>>>> 7e88043e
       throw new StorageEngineException(e);
     }
   }
