/*
 * Licensed to the Apache Software Foundation (ASF) under one
 * or more contributor license agreements.  See the NOTICE file
 * distributed with this work for additional information
 * regarding copyright ownership.  The ASF licenses this file
 * to you under the Apache License, Version 2.0 (the
 * "License"); you may not use this file except in compliance
 * with the License.  You may obtain a copy of the License at
 *
 *     http://www.apache.org/licenses/LICENSE-2.0
 *
 * Unless required by applicable law or agreed to in writing,
 * software distributed under the License is distributed on an
 * "AS IS" BASIS, WITHOUT WARRANTIES OR CONDITIONS OF ANY
 * KIND, either express or implied.  See the License for the
 * specific language governing permissions and limitations
 * under the License.
 */
package org.apache.iotdb.db.metadata;

import org.apache.iotdb.db.concurrent.IoTDBThreadPoolFactory;
import org.apache.iotdb.db.conf.IoTDBConfig;
import org.apache.iotdb.db.conf.IoTDBDescriptor;
import org.apache.iotdb.db.engine.StorageEngine;
import org.apache.iotdb.db.engine.fileSystem.SystemFileFactory;
import org.apache.iotdb.db.engine.trigger.executor.TriggerEngine;
import org.apache.iotdb.db.exception.metadata.AliasAlreadyExistException;
import org.apache.iotdb.db.exception.metadata.DataTypeMismatchException;
import org.apache.iotdb.db.exception.metadata.DeleteFailedException;
import org.apache.iotdb.db.exception.metadata.DifferentTemplateException;
import org.apache.iotdb.db.exception.metadata.MNodeTypeMismatchException;
import org.apache.iotdb.db.exception.metadata.MetadataException;
import org.apache.iotdb.db.exception.metadata.NoTemplateOnMNodeException;
import org.apache.iotdb.db.exception.metadata.PathAlreadyExistException;
import org.apache.iotdb.db.exception.metadata.PathNotExistException;
import org.apache.iotdb.db.exception.metadata.StorageGroupAlreadySetException;
import org.apache.iotdb.db.exception.metadata.StorageGroupNotSetException;
import org.apache.iotdb.db.exception.metadata.TemplateIsInUseException;
import org.apache.iotdb.db.exception.metadata.UndefinedTemplateException;
import org.apache.iotdb.db.metadata.lastCache.LastCacheManager;
import org.apache.iotdb.db.metadata.logfile.MLogReader;
import org.apache.iotdb.db.metadata.logfile.MLogWriter;
import org.apache.iotdb.db.metadata.mnode.IEntityMNode;
import org.apache.iotdb.db.metadata.mnode.IMNode;
import org.apache.iotdb.db.metadata.mnode.IMeasurementMNode;
import org.apache.iotdb.db.metadata.mnode.IStorageGroupMNode;
import org.apache.iotdb.db.metadata.mnode.MeasurementMNode;
import org.apache.iotdb.db.metadata.mtree.MTree;
import org.apache.iotdb.db.metadata.path.MeasurementPath;
import org.apache.iotdb.db.metadata.path.PartialPath;
import org.apache.iotdb.db.metadata.tag.TagManager;
import org.apache.iotdb.db.metadata.template.Template;
import org.apache.iotdb.db.metadata.template.TemplateManager;
import org.apache.iotdb.db.metadata.utils.MetaUtils;
import org.apache.iotdb.db.monitor.MonitorConstants;
import org.apache.iotdb.db.qp.constant.SQLConstant;
import org.apache.iotdb.db.qp.physical.PhysicalPlan;
import org.apache.iotdb.db.qp.physical.crud.AppendTemplatePlan;
import org.apache.iotdb.db.qp.physical.crud.CreateTemplatePlan;
import org.apache.iotdb.db.qp.physical.crud.InsertPlan;
import org.apache.iotdb.db.qp.physical.crud.InsertRowPlan;
import org.apache.iotdb.db.qp.physical.crud.InsertTabletPlan;
import org.apache.iotdb.db.qp.physical.crud.PruneTemplatePlan;
import org.apache.iotdb.db.qp.physical.crud.SetSchemaTemplatePlan;
import org.apache.iotdb.db.qp.physical.crud.UnsetSchemaTemplatePlan;
import org.apache.iotdb.db.qp.physical.sys.AutoCreateDeviceMNodePlan;
import org.apache.iotdb.db.qp.physical.sys.ChangeAliasPlan;
import org.apache.iotdb.db.qp.physical.sys.ChangeTagOffsetPlan;
import org.apache.iotdb.db.qp.physical.sys.CreateAlignedTimeSeriesPlan;
import org.apache.iotdb.db.qp.physical.sys.CreateContinuousQueryPlan;
import org.apache.iotdb.db.qp.physical.sys.CreateTimeSeriesPlan;
import org.apache.iotdb.db.qp.physical.sys.DeleteStorageGroupPlan;
import org.apache.iotdb.db.qp.physical.sys.DeleteTimeSeriesPlan;
import org.apache.iotdb.db.qp.physical.sys.DropContinuousQueryPlan;
import org.apache.iotdb.db.qp.physical.sys.SetStorageGroupPlan;
import org.apache.iotdb.db.qp.physical.sys.SetTTLPlan;
import org.apache.iotdb.db.qp.physical.sys.SetUsingSchemaTemplatePlan;
import org.apache.iotdb.db.qp.physical.sys.ShowDevicesPlan;
import org.apache.iotdb.db.qp.physical.sys.ShowTimeSeriesPlan;
import org.apache.iotdb.db.query.context.QueryContext;
import org.apache.iotdb.db.query.dataset.ShowDevicesResult;
import org.apache.iotdb.db.query.dataset.ShowTimeSeriesResult;
import org.apache.iotdb.db.rescon.MemTableManager;
import org.apache.iotdb.db.service.IoTDB;
import org.apache.iotdb.db.utils.RandomDeleteCache;
import org.apache.iotdb.db.utils.SchemaUtils;
import org.apache.iotdb.db.utils.TestOnly;
import org.apache.iotdb.db.utils.TypeInferenceUtils;
import org.apache.iotdb.tsfile.common.conf.TSFileDescriptor;
import org.apache.iotdb.tsfile.common.constant.TsFileConstant;
import org.apache.iotdb.tsfile.exception.cache.CacheException;
import org.apache.iotdb.tsfile.file.metadata.enums.CompressionType;
import org.apache.iotdb.tsfile.file.metadata.enums.TSDataType;
import org.apache.iotdb.tsfile.file.metadata.enums.TSEncoding;
import org.apache.iotdb.tsfile.read.TimeValuePair;
import org.apache.iotdb.tsfile.utils.Pair;
import org.apache.iotdb.tsfile.write.schema.IMeasurementSchema;
import org.apache.iotdb.tsfile.write.schema.TimeseriesSchema;

import org.slf4j.Logger;
import org.slf4j.LoggerFactory;

import java.io.File;
import java.io.IOException;
import java.util.ArrayList;
import java.util.Arrays;
import java.util.Collection;
import java.util.Collections;
import java.util.HashMap;
import java.util.HashSet;
import java.util.LinkedList;
import java.util.List;
import java.util.Map;
import java.util.Map.Entry;
import java.util.Set;
import java.util.concurrent.ScheduledExecutorService;
import java.util.concurrent.TimeUnit;
import java.util.concurrent.atomic.AtomicLong;

import static org.apache.iotdb.db.conf.IoTDBConstant.MULTI_LEVEL_PATH_WILDCARD;
import static org.apache.iotdb.db.utils.EncodingInferenceUtils.getDefaultEncoding;
import static org.apache.iotdb.tsfile.common.constant.TsFileConstant.PATH_SEPARATOR;

/**
 * This class takes the responsibility of serialization of all the metadata info and persistent it
 * into files. This class contains all the interfaces to modify the metadata for delta system. All
 * the operations will be insert into the logs temporary in case the downtime of the delta system.
 *
 * <p>Since there are too many interfaces and methods in this class, we use code region to help
 * manage code. The code region starts with //region and ends with //endregion. When using Intellij
 * Idea to develop, it's easy to fold the code region and see code region overview by collapsing
 * all.
 *
 * <p>The codes are divided into the following code regions:
 *
 * <ol>
 *   <li>MManager Singleton
 *   <li>Interfaces and Implementation of MManager initialization、snapshot、recover and clear
 *   <li>Interfaces for CQ
 *   <li>Interfaces and Implementation for Timeseries operation
 *   <li>Interfaces and Implementation for StorageGroup and TTL operation
 *   <li>Interfaces for get and auto create device
 *   <li>Interfaces for metadata info Query
 *       <ol>
 *         <li>Interfaces for metadata count
 *         <li>Interfaces for level Node info Query
 *         <li>Interfaces for StorageGroup and TTL info Query
 *         <li>Interfaces for Entity/Device info Query
 *         <li>Interfaces for timeseries, measurement and schema info Query
 *       </ol>
 *   <li>Interfaces and methods for MNode query
 *   <li>Interfaces for alias and tag/attribute operations
 *   <li>Interfaces only for Cluster module usage
 *   <li>Interfaces for lastCache operations
 *   <li>Interfaces and Implementation for InsertPlan process
 *   <li>Interfaces and Implementation for Template operations
 *   <li>TestOnly Interfaces
 * </ol>
 */
@SuppressWarnings("java:S1135") // ignore todos
public class MManager {

  private static final Logger logger = LoggerFactory.getLogger(MManager.class);

  public static final String TIME_SERIES_TREE_HEADER = "===  Timeseries Tree  ===\n\n";

  /** A thread will check whether the MTree is modified lately each such interval. Unit: second */
  private static final long MTREE_SNAPSHOT_THREAD_CHECK_TIME = 600L;

  protected static IoTDBConfig config = IoTDBDescriptor.getInstance().getConfig();
  /** threshold total size of MTree */
  private static final long MTREE_SIZE_THRESHOLD = config.getAllocateMemoryForSchema();

  private static final int ESTIMATED_SERIES_SIZE = config.getEstimatedSeriesSize();

  private boolean isRecovering;
  private boolean initialized;
  private boolean allowToCreateNewSeries = true;

  private AtomicLong totalSeriesNumber = new AtomicLong();

  private final int mtreeSnapshotInterval;
  private final long mtreeSnapshotThresholdTime;
  private ScheduledExecutorService timedCreateMTreeSnapshotThread;
  private ScheduledExecutorService timedForceMLogThread;

  // the log file seriesPath
  private String logFilePath;
  private File logFile;
  private MLogWriter logWriter;

  private MTree mtree;
  // device -> DeviceMNode
  private RandomDeleteCache<PartialPath, IMNode> mNodeCache;
  private TagManager tagManager = TagManager.getInstance();
  private TemplateManager templateManager = TemplateManager.getInstance();

  // region MManager Singleton
  private static class MManagerHolder {

    private MManagerHolder() {
      // allowed to do nothing
    }

    private static final MManager INSTANCE = new MManager();
  }

  /** we should not use this function in other place, but only in IoTDB class */
  public static MManager getInstance() {
    return MManagerHolder.INSTANCE;
  }
  // endregion

  // region Interfaces and Implementation of MManager initialization、snapshot、recover and clear
  protected MManager() {
    mtreeSnapshotInterval = config.getMtreeSnapshotInterval();
    mtreeSnapshotThresholdTime = config.getMtreeSnapshotThresholdTime() * 1000L;
    String schemaDir = config.getSchemaDir();
    File schemaFolder = SystemFileFactory.INSTANCE.getFile(schemaDir);
    if (!schemaFolder.exists()) {
      if (schemaFolder.mkdirs()) {
        logger.info("create system folder {}", schemaFolder.getAbsolutePath());
      } else {
        logger.info("create system folder {} failed.", schemaFolder.getAbsolutePath());
      }
    }
    logFilePath = schemaDir + File.separator + MetadataConstant.METADATA_LOG;

    // do not write log when recover
    isRecovering = true;

    int cacheSize = config.getmManagerCacheSize();
    mNodeCache =
        new RandomDeleteCache<PartialPath, IMNode>(cacheSize) {

          @Override
          public IMNode loadObjectByKey(PartialPath key) throws CacheException {
            try {
              return mtree.getNodeByPathWithStorageGroupCheck(key);
            } catch (MetadataException e) {
              throw new CacheException(e);
            }
          }
        };

    if (config.isEnableMTreeSnapshot()) {
      timedCreateMTreeSnapshotThread =
          IoTDBThreadPoolFactory.newSingleThreadScheduledExecutor("timedCreateMTreeSnapshot");
      timedCreateMTreeSnapshotThread.scheduleAtFixedRate(
          this::checkMTreeModified,
          MTREE_SNAPSHOT_THREAD_CHECK_TIME,
          MTREE_SNAPSHOT_THREAD_CHECK_TIME,
          TimeUnit.SECONDS);
    }
  }

  // Because the writer will be used later and should not be closed here.
  @SuppressWarnings("squid:S2093")
  public synchronized void init() {
    if (initialized) {
      return;
    }
    logFile = SystemFileFactory.INSTANCE.getFile(logFilePath);

    try {
      isRecovering = true;

      tagManager.init();
      mtree = new MTree();
      mtree.init();

      int lineNumber = initFromLog(logFile);

      logWriter = new MLogWriter(config.getSchemaDir(), MetadataConstant.METADATA_LOG);
      logWriter.setLogNum(lineNumber);
      isRecovering = false;
    } catch (IOException e) {
      logger.error(
          "Cannot recover all MTree from file, we try to recover as possible as we can", e);
    }
    initialized = true;
  }

  /** @return line number of the logFile */
  @SuppressWarnings("squid:S3776")
  private int initFromLog(File logFile) throws IOException {
    long time = System.currentTimeMillis();
    // init the metadata from the operation log
    if (logFile.exists()) {
      int idx = 0;
      try (MLogReader mLogReader =
          new MLogReader(config.getSchemaDir(), MetadataConstant.METADATA_LOG); ) {
        idx = applyMLog(mLogReader);
        logger.debug(
            "spend {} ms to deserialize mtree from mlog.bin", System.currentTimeMillis() - time);
        return idx;
      } catch (Exception e) {
        throw new IOException("Failed to parser mlog.bin for err:" + e);
      }
    } else {
      return 0;
    }
  }

  private int applyMLog(MLogReader mLogReader) {
    int idx = 0;
    PhysicalPlan plan;
    while (mLogReader.hasNext()) {
      try {
        plan = mLogReader.next();
        idx++;
      } catch (Exception e) {
        logger.error("Parse mlog error at lineNumber {} because:", idx, e);
        break;
      }
      if (plan == null) {
        continue;
      }
      try {
        operation(plan);
      } catch (MetadataException | IOException e) {
        logger.error("Can not operate cmd {} for err:", plan.getOperatorType(), e);
      }
    }

    return idx;
  }

  private void checkMTreeModified() {
    if (logWriter == null || logFile == null) {
      // the logWriter is not initialized now, we skip the check once.
      return;
    }
    if (System.currentTimeMillis() - logFile.lastModified() >= mtreeSnapshotThresholdTime
        || logWriter.getLogNum() >= mtreeSnapshotInterval) {
      logger.info(
          "New mlog line number: {}, time from last modification: {} ms",
          logWriter.getLogNum(),
          System.currentTimeMillis() - logFile.lastModified());
      createMTreeSnapshot();
    }
  }

  public void createMTreeSnapshot() {
    try {
      mtree.createSnapshot();
      logWriter.clear();
    } catch (IOException e) {
      logger.warn("Failed to create MTree snapshot", e);
    }
  }

  /** function for clearing MTree */
  public synchronized void clear() {
    try {
      if (this.mtree != null) {
        this.mtree.clear();
      }
      if (this.mNodeCache != null) {
        this.mNodeCache.clear();
      }
      this.totalSeriesNumber.set(0);
      this.templateManager.clear();
      if (logWriter != null) {
        logWriter.close();
        logWriter = null;
      }
      tagManager.clear();
      initialized = false;
      if (config.isEnableMTreeSnapshot() && timedCreateMTreeSnapshotThread != null) {
        timedCreateMTreeSnapshotThread.shutdownNow();
        timedCreateMTreeSnapshotThread = null;
      }
      if (timedForceMLogThread != null) {
        timedForceMLogThread.shutdownNow();
        timedForceMLogThread = null;
      }
    } catch (IOException e) {
      logger.error("Cannot close metadata log writer, because:", e);
    }
  }

  public void operation(PhysicalPlan plan) throws IOException, MetadataException {
    switch (plan.getOperatorType()) {
      case CREATE_TIMESERIES:
        CreateTimeSeriesPlan createTimeSeriesPlan = (CreateTimeSeriesPlan) plan;
        createTimeseries(createTimeSeriesPlan, createTimeSeriesPlan.getTagOffset());
        break;
      case CREATE_ALIGNED_TIMESERIES:
        CreateAlignedTimeSeriesPlan createAlignedTimeSeriesPlan =
            (CreateAlignedTimeSeriesPlan) plan;
        createAlignedTimeSeries(createAlignedTimeSeriesPlan);
        break;
      case DELETE_TIMESERIES:
        DeleteTimeSeriesPlan deleteTimeSeriesPlan = (DeleteTimeSeriesPlan) plan;
        // cause we only has one path for one DeleteTimeSeriesPlan
        deleteTimeseries(deleteTimeSeriesPlan.getPaths().get(0));
        break;
      case SET_STORAGE_GROUP:
        SetStorageGroupPlan setStorageGroupPlan = (SetStorageGroupPlan) plan;
        setStorageGroup(setStorageGroupPlan.getPath());
        break;
      case DELETE_STORAGE_GROUP:
        DeleteStorageGroupPlan deleteStorageGroupPlan = (DeleteStorageGroupPlan) plan;
        deleteStorageGroups(deleteStorageGroupPlan.getPaths());
        break;
      case TTL:
        SetTTLPlan setTTLPlan = (SetTTLPlan) plan;
        setTTL(setTTLPlan.getStorageGroup(), setTTLPlan.getDataTTL());
        break;
      case CHANGE_ALIAS:
        ChangeAliasPlan changeAliasPlan = (ChangeAliasPlan) plan;
        changeAlias(changeAliasPlan.getPath(), changeAliasPlan.getAlias());
        break;
      case CHANGE_TAG_OFFSET:
        ChangeTagOffsetPlan changeTagOffsetPlan = (ChangeTagOffsetPlan) plan;
        changeOffset(changeTagOffsetPlan.getPath(), changeTagOffsetPlan.getOffset());
        break;
      case CREATE_TEMPLATE:
        CreateTemplatePlan createTemplatePlan = (CreateTemplatePlan) plan;
        createSchemaTemplate(createTemplatePlan);
        break;
      case SET_SCHEMA_TEMPLATE:
        SetSchemaTemplatePlan setSchemaTemplatePlan = (SetSchemaTemplatePlan) plan;
        setSchemaTemplate(setSchemaTemplatePlan);
        break;
      case SET_USING_SCHEMA_TEMPLATE:
        SetUsingSchemaTemplatePlan setUsingSchemaTemplatePlan = (SetUsingSchemaTemplatePlan) plan;
        setUsingSchemaTemplate(setUsingSchemaTemplatePlan);
        break;
      case AUTO_CREATE_DEVICE_MNODE:
        AutoCreateDeviceMNodePlan autoCreateDeviceMNodePlan = (AutoCreateDeviceMNodePlan) plan;
        autoCreateDeviceMNode(autoCreateDeviceMNodePlan);
        break;
      case UNSET_SCHEMA_TEMPLATE:
        UnsetSchemaTemplatePlan unsetSchemaTemplatePlan = (UnsetSchemaTemplatePlan) plan;
        unsetSchemaTemplate(unsetSchemaTemplatePlan);
      default:
        logger.error("Unrecognizable command {}", plan.getOperatorType());
    }
  }
  // endregion

  // region Interfaces for CQ
  public void createContinuousQuery(CreateContinuousQueryPlan plan) throws IOException {
    logWriter.createContinuousQuery(plan);
  }

  public void dropContinuousQuery(DropContinuousQueryPlan plan) throws IOException {
    logWriter.dropContinuousQuery(plan);
  }
  // endregion

  // region Interfaces and Implementation for Timeseries operation
  // including create and delete

  public void createTimeseries(CreateTimeSeriesPlan plan) throws MetadataException {
    createTimeseries(plan, -1);
  }

  @SuppressWarnings("squid:S3776") // Suppress high Cognitive Complexity warning
  public void createTimeseries(CreateTimeSeriesPlan plan, long offset) throws MetadataException {
    if (!allowToCreateNewSeries) {
      throw new MetadataException(
          "IoTDB system load is too large to create timeseries, "
              + "please increase MAX_HEAP_SIZE in iotdb-env.sh/bat and restart");
    }
    try {
      PartialPath path = plan.getPath();
      SchemaUtils.checkDataTypeWithEncoding(plan.getDataType(), plan.getEncoding());

      ensureStorageGroup(path);

      TSDataType type = plan.getDataType();
      // create time series in MTree
      IMeasurementMNode leafMNode =
          mtree.createTimeseries(
              path,
              type,
              plan.getEncoding(),
              plan.getCompressor(),
              plan.getProps(),
              plan.getAlias());

      // the cached mNode may be replaced by new entityMNode in mtree
      mNodeCache.removeObject(path.getDevicePath());

      // update tag index
      if (plan.getTags() != null) {
        // tag key, tag value
        for (Entry<String, String> entry : plan.getTags().entrySet()) {
          if (entry.getKey() == null || entry.getValue() == null) {
            continue;
          }
          tagManager.addIndex(entry.getKey(), entry.getValue(), leafMNode);
        }
      }

      // update statistics and schemaDataTypeNumMap
      totalSeriesNumber.addAndGet(1);
      if (totalSeriesNumber.get() * ESTIMATED_SERIES_SIZE >= MTREE_SIZE_THRESHOLD) {
        logger.warn("Current series number {} is too large...", totalSeriesNumber);
        allowToCreateNewSeries = false;
      }

      // write log
      if (!isRecovering) {
        // either tags or attributes is not empty
        if ((plan.getTags() != null && !plan.getTags().isEmpty())
            || (plan.getAttributes() != null && !plan.getAttributes().isEmpty())) {
          offset = tagManager.writeTagFile(plan.getTags(), plan.getAttributes());
        }
        plan.setTagOffset(offset);
        logWriter.createTimeseries(plan);
      }
      leafMNode.setOffset(offset);

    } catch (IOException e) {
      throw new MetadataException(e);
    }
  }

  /**
   * Add one timeseries to metadata tree, if the timeseries already exists, throw exception
   *
   * @param path the timeseries path
   * @param dataType the dateType {@code DataType} of the timeseries
   * @param encoding the encoding function {@code Encoding} of the timeseries
   * @param compressor the compressor function {@code Compressor} of the time series
   */
  public void createTimeseries(
      PartialPath path,
      TSDataType dataType,
      TSEncoding encoding,
      CompressionType compressor,
      Map<String, String> props)
      throws MetadataException {
    try {
      createTimeseries(
          new CreateTimeSeriesPlan(path, dataType, encoding, compressor, props, null, null, null));
    } catch (PathAlreadyExistException | AliasAlreadyExistException e) {
      if (logger.isDebugEnabled()) {
        logger.debug(
            "Ignore PathAlreadyExistException and AliasAlreadyExistException when Concurrent inserting"
                + " a non-exist time series {}",
            path);
      }
    }
  }

  public void createAlignedTimeSeries(
      PartialPath prefixPath,
      List<String> measurements,
      List<TSDataType> dataTypes,
      List<TSEncoding> encodings,
      CompressionType compressor)
      throws MetadataException {
    createAlignedTimeSeries(
        new CreateAlignedTimeSeriesPlan(
            prefixPath, measurements, dataTypes, encodings, compressor, null));
  }

  /**
   * create aligned timeseries
   *
   * @param plan CreateAlignedTimeSeriesPlan
   */
  public void createAlignedTimeSeries(CreateAlignedTimeSeriesPlan plan) throws MetadataException {
    if (!allowToCreateNewSeries) {
      throw new MetadataException(
          "IoTDB system load is too large to create timeseries, "
              + "please increase MAX_HEAP_SIZE in iotdb-env.sh/bat and restart");
    }
    try {
      PartialPath prefixPath = plan.getPrefixPath();
      List<String> measurements = plan.getMeasurements();
      List<TSDataType> dataTypes = plan.getDataTypes();
      List<TSEncoding> encodings = plan.getEncodings();

      for (int i = 0; i < measurements.size(); i++) {
        SchemaUtils.checkDataTypeWithEncoding(dataTypes.get(i), encodings.get(i));
      }

      ensureStorageGroup(prefixPath);

      // create time series in MTree
      mtree.createAlignedTimeseries(
          prefixPath, measurements, plan.getDataTypes(), plan.getEncodings(), plan.getCompressor());

      // the cached mNode may be replaced by new entityMNode in mtree
      mNodeCache.removeObject(prefixPath.getDevicePath());

      // update statistics and schemaDataTypeNumMap
      totalSeriesNumber.addAndGet(measurements.size());
      if (totalSeriesNumber.get() * ESTIMATED_SERIES_SIZE >= MTREE_SIZE_THRESHOLD) {
        logger.warn("Current series number {} is too large...", totalSeriesNumber);
        allowToCreateNewSeries = false;
      }
      // write log
      if (!isRecovering) {
        logWriter.createAlignedTimeseries(plan);
      }
    } catch (IOException e) {
      throw new MetadataException(e);
    }
  }

  private void ensureStorageGroup(PartialPath path) throws MetadataException {
    try {
      mtree.getBelongedStorageGroup(path);
    } catch (StorageGroupNotSetException e) {
      if (!config.isAutoCreateSchemaEnabled()) {
        throw e;
      }
      PartialPath storageGroupPath =
          MetaUtils.getStorageGroupPathByLevel(path, config.getDefaultStorageGroupLevel());
      try {
        setStorageGroup(storageGroupPath);
      } catch (StorageGroupAlreadySetException storageGroupAlreadySetException) {
        // do nothing
        // concurrent timeseries creation may result concurrent ensureStorageGroup
        // it's ok that the storageGroup has already been set
      }
    }
  }

  /**
   * Delete all timeseries matching the given path pattern, may cross different storage group
   *
   * @param pathPattern path to be deleted
   * @return deletion failed Timeseries
   */
  public String deleteTimeseries(PartialPath pathPattern) throws MetadataException {
    try {
      List<MeasurementPath> allTimeseries = mtree.getMeasurementPaths(pathPattern);
      if (allTimeseries.isEmpty()) {
        throw new MetadataException(
            String.format(
                "No matched timeseries or aligned timeseries for Path [%s]",
                pathPattern.getFullPath()));
      }

      // Monitor storage group seriesPath is not allowed to be deleted
      allTimeseries.removeIf(p -> p.startsWith(MonitorConstants.STAT_STORAGE_GROUP_ARRAY));

      Set<String> failedNames = new HashSet<>();
      for (PartialPath p : allTimeseries) {
        deleteSingleTimeseriesInternal(p, failedNames);
      }
      return failedNames.isEmpty() ? null : String.join(",", failedNames);
    } catch (IOException e) {
      throw new MetadataException(e.getMessage());
    }
  }

  private void deleteSingleTimeseriesInternal(PartialPath p, Set<String> failedNames)
      throws MetadataException, IOException {
    DeleteTimeSeriesPlan deleteTimeSeriesPlan = new DeleteTimeSeriesPlan();
    try {
      PartialPath emptyStorageGroup = deleteOneTimeseriesUpdateStatisticsAndDropTrigger(p);
      if (!isRecovering) {
        if (emptyStorageGroup != null) {
          StorageEngine.getInstance().deleteAllDataFilesInOneStorageGroup(emptyStorageGroup);
          StorageEngine.getInstance()
              .releaseWalDirectByteBufferPoolInOneStorageGroup(emptyStorageGroup);
        }
        deleteTimeSeriesPlan.setDeletePathList(Collections.singletonList(p));
        logWriter.deleteTimeseries(deleteTimeSeriesPlan);
      }
    } catch (DeleteFailedException e) {
      failedNames.add(e.getName());
    }
  }

  /**
   * @param path full path from root to leaf node
   * @return After delete if the storage group is empty, return its path, otherwise return null
   */
  private PartialPath deleteOneTimeseriesUpdateStatisticsAndDropTrigger(PartialPath path)
      throws MetadataException, IOException {
    Pair<PartialPath, IMeasurementMNode> pair =
        mtree.deleteTimeseriesAndReturnEmptyStorageGroup(path);
    // if one of the aligned timeseries is deleted, pair.right could be null
    IMeasurementMNode measurementMNode = pair.right;
    removeFromTagInvertedIndex(measurementMNode);
    PartialPath storageGroupPath = pair.left;

    // drop trigger with no exceptions
    TriggerEngine.drop(pair.right);

    IMNode node = measurementMNode.getParent();

    if (node.isUseTemplate() && node.getSchemaTemplate().hasSchema(measurementMNode.getName())) {
      // measurement represent by template doesn't affect the MTree structure and memory control
      return storageGroupPath;
    }

    while (node.isEmptyInternal()) {
      mNodeCache.removeObject(node.getPartialPath());
      node = node.getParent();
    }
    totalSeriesNumber.addAndGet(-1);
    if (!allowToCreateNewSeries
        && totalSeriesNumber.get() * ESTIMATED_SERIES_SIZE < MTREE_SIZE_THRESHOLD) {
      logger.info("Current series number {} come back to normal level", totalSeriesNumber);
      allowToCreateNewSeries = true;
    }
    return storageGroupPath;
  }
  // endregion

  // region Interfaces and Implementation for StorageGroup and TTL operation
  // including sg set and delete, and ttl set

  /**
   * Set storage group of the given path to MTree.
   *
   * @param storageGroup root.node.(node)*
   */
  public void setStorageGroup(PartialPath storageGroup) throws MetadataException {
    try {
      mtree.setStorageGroup(storageGroup);
      if (!config.isEnableMemControl()) {
        MemTableManager.getInstance().addOrDeleteStorageGroup(1);
      }
      if (!isRecovering) {
        logWriter.setStorageGroup(storageGroup);
      }
    } catch (IOException e) {
      throw new MetadataException(e.getMessage());
    }
  }

  /**
   * Delete storage groups of given paths from MTree. Log format: "delete_storage_group,sg1,sg2,sg3"
   *
   * @param storageGroups list of paths to be deleted. Format: root.node
   */
  public void deleteStorageGroups(List<PartialPath> storageGroups) throws MetadataException {
    try {
      for (PartialPath storageGroup : storageGroups) {
        totalSeriesNumber.addAndGet(
            -mtree.getAllTimeseriesCount(storageGroup.concatNode(MULTI_LEVEL_PATH_WILDCARD)));
        // clear cached MNode
        if (!allowToCreateNewSeries
            && totalSeriesNumber.get() * ESTIMATED_SERIES_SIZE < MTREE_SIZE_THRESHOLD) {
          logger.info("Current series number {} come back to normal level", totalSeriesNumber);
          allowToCreateNewSeries = true;
        }
        mNodeCache.clear();

        // try to delete storage group
        List<IMeasurementMNode> leafMNodes = mtree.deleteStorageGroup(storageGroup);
        for (IMeasurementMNode leafMNode : leafMNodes) {
          removeFromTagInvertedIndex(leafMNode);
        }

        // drop triggers with no exceptions
        TriggerEngine.drop(leafMNodes);

        if (!config.isEnableMemControl()) {
          MemTableManager.getInstance().addOrDeleteStorageGroup(-1);
        }

        // if success
        if (!isRecovering) {
          logWriter.deleteStorageGroup(storageGroup);
        }
      }
    } catch (IOException e) {
      throw new MetadataException(e.getMessage());
    }
  }

  public void setTTL(PartialPath storageGroup, long dataTTL) throws MetadataException, IOException {
    getStorageGroupNodeByStorageGroupPath(storageGroup).setDataTTL(dataTTL);
    if (!isRecovering) {
      logWriter.setTTL(storageGroup, dataTTL);
    }
  }
  // endregion

  // region Interfaces for get and auto create device
  /**
   * get device node, if the storage group is not set, create it when autoCreateSchema is true
   *
   * <p>(we develop this method as we need to get the node's lock after we get the lock.writeLock())
   *
   * @param path path
   * @param allowCreateSg The stand-alone version can create an sg at will, but the cluster version
   *     needs to make the Meta group aware of the creation of an SG, so an exception needs to be
   *     thrown here
   */
  protected IMNode getDeviceNodeWithAutoCreate(
      PartialPath path, boolean autoCreateSchema, boolean allowCreateSg, int sgLevel)
      throws IOException, MetadataException {
    IMNode node;
    boolean shouldSetStorageGroup;
    try {
      node = mNodeCache.get(path);
      return node;
    } catch (CacheException e) {
      if (!autoCreateSchema) {
        throw new PathNotExistException(path.getFullPath());
      }
      shouldSetStorageGroup = e.getCause() instanceof StorageGroupNotSetException;
    }

    try {
      if (shouldSetStorageGroup) {
        if (allowCreateSg) {
          PartialPath storageGroupPath = MetaUtils.getStorageGroupPathByLevel(path, sgLevel);
          setStorageGroup(storageGroupPath);
        } else {
          throw new StorageGroupNotSetException(path.getFullPath());
        }
      }
      node = mtree.getDeviceNodeWithAutoCreating(path, sgLevel);
      if (!(node.isStorageGroup())) {
        logWriter.autoCreateDeviceMNode(new AutoCreateDeviceMNodePlan(node.getPartialPath()));
      }
      return node;
    } catch (StorageGroupAlreadySetException e) {
      if (e.isHasChild()) {
        // if setStorageGroup failure is because of child, the deviceNode should not be created.
        // Timeseries can't be create under a deviceNode without storageGroup.
        throw e;
      }
      // ignore set storage group concurrently
      node = mtree.getDeviceNodeWithAutoCreating(path, sgLevel);
      if (!(node.isStorageGroup())) {
        logWriter.autoCreateDeviceMNode(new AutoCreateDeviceMNodePlan(node.getPartialPath()));
      }
      return node;
    }
  }

  protected IMNode getDeviceNodeWithAutoCreate(PartialPath path)
      throws MetadataException, IOException {
    return getDeviceNodeWithAutoCreate(
        path, config.isAutoCreateSchemaEnabled(), true, config.getDefaultStorageGroupLevel());
  }

  private void autoCreateDeviceMNode(AutoCreateDeviceMNodePlan plan) throws MetadataException {
    mtree.getDeviceNodeWithAutoCreating(plan.getPath(), config.getDefaultStorageGroupLevel());
  }
  // endregion

  // region Interfaces for metadata info Query
  /**
   * Check whether the path exists.
   *
   * @param path a full path or a prefix path
   */
  public boolean isPathExist(PartialPath path) {
    return mtree.isPathExist(path);
  }

  /** Get metadata in string */
  public String getMetadataInString() {
    return TIME_SERIES_TREE_HEADER + mtree;
  }

  // region Interfaces for metadata count

  public long getTotalSeriesNumber() {
    return totalSeriesNumber.get();
  }

  /**
   * To calculate the count of timeseries matching given path. The path could be a pattern of a full
   * path, may contain wildcard.
   */
  public int getAllTimeseriesCount(PartialPath pathPattern) throws MetadataException {
    return mtree.getAllTimeseriesCount(pathPattern);
  }

  /** To calculate the count of devices for given path pattern. */
  public int getDevicesNum(PartialPath pathPattern) throws MetadataException {
    return mtree.getDevicesNum(pathPattern);
  }

  /** To calculate the count of storage group for given path pattern. */
  public int getStorageGroupNum(PartialPath pathPattern) throws MetadataException {
    return mtree.getStorageGroupNum(pathPattern);
  }

  /**
   * To calculate the count of nodes in the given level for given path pattern.
   *
   * @param pathPattern a path pattern or a full path
   * @param level the level should match the level of the path
   */
  public int getNodesCountInGivenLevel(PartialPath pathPattern, int level)
      throws MetadataException {
    return mtree.getNodesCountInGivenLevel(pathPattern, level);
  }

  // endregion

  // region Interfaces for level Node info Query
  /**
   * Get all nodes matching the given path pattern in the given level. The level of the path should
   * match the nodeLevel. 1. The given level equals the path level with out **, e.g. give path
   * root.*.d.* and the level should be 4. 2. The given level is greater than path level with **,
   * e.g. give path root.** and the level could be 2 or 3.
   *
   * @param pathPattern can be a pattern of a full path.
   * @param nodeLevel the level should match the level of the path
   * @return A List instance which stores all node at given level
   */
  public List<PartialPath> getNodesListInGivenLevel(PartialPath pathPattern, int nodeLevel)
      throws MetadataException {
    return getNodesListInGivenLevel(pathPattern, nodeLevel, null);
  }

  public List<PartialPath> getNodesListInGivenLevel(
      PartialPath pathPattern, int nodeLevel, StorageGroupFilter filter) throws MetadataException {
    return mtree.getNodesListInGivenLevel(pathPattern, nodeLevel, filter);
  }

  /**
   * Get child node path in the next level of the given path pattern.
   *
   * <p>give pathPattern and the child nodes is those matching pathPattern.*
   *
   * <p>e.g., MTree has [root.sg1.d1.s1, root.sg1.d1.s2, root.sg1.d2.s1] given path = root.sg1,
   * return [root.sg1.d1, root.sg1.d2]
   *
   * @param pathPattern The given path
   * @return All child nodes' seriesPath(s) of given seriesPath.
   */
  public Set<String> getChildNodePathInNextLevel(PartialPath pathPattern) throws MetadataException {
    return mtree.getChildNodePathInNextLevel(pathPattern);
  }

  /**
   * Get child node in the next level of the given path pattern.
   *
   * <p>give pathPattern and the child nodes is those matching pathPattern.*
   *
   * <p>e.g., MTree has [root.sg1.d1.s1, root.sg1.d1.s2, root.sg1.d2.s1] given path = root.sg1,
   * return [d1, d2] given path = root.sg.d1 return [s1,s2]
   *
   * @return All child nodes of given seriesPath.
   */
  public Set<String> getChildNodeNameInNextLevel(PartialPath pathPattern) throws MetadataException {
    return mtree.getChildNodeNameInNextLevel(pathPattern);
  }
  // endregion

  // region Interfaces for StorageGroup and TTL info Query
  /**
   * Check if the given path is storage group or not.
   *
   * @param path Format: root.node.(node)*
   * @apiNote :for cluster
   */
  public boolean isStorageGroup(PartialPath path) {
    return mtree.isStorageGroup(path);
  }

  /** Check whether the given path contains a storage group */
  public boolean checkStorageGroupByPath(PartialPath path) {
    return mtree.checkStorageGroupByPath(path);
  }

  /**
   * Get storage group name by path
   *
   * <p>e.g., root.sg1 is a storage group and path = root.sg1.d1, return root.sg1
   *
   * @param path only full path, cannot be path pattern
   * @return storage group in the given path
   */
  public PartialPath getBelongedStorageGroup(PartialPath path) throws StorageGroupNotSetException {
    return mtree.getBelongedStorageGroup(path);
  }

  /**
   * Get the storage group that given path pattern matches or belongs to.
   *
   * <p>Suppose we have (root.sg1.d1.s1, root.sg2.d2.s2), refer the following cases: 1. given path
   * "root.sg1", ("root.sg1") will be returned. 2. given path "root.*", ("root.sg1", "root.sg2")
   * will be returned. 3. given path "root.*.d1.s1", ("root.sg1", "root.sg2") will be returned.
   *
   * @param pathPattern a path pattern or a full path
   * @return a list contains all storage groups related to given path pattern
   */
  public List<PartialPath> getBelongedStorageGroups(PartialPath pathPattern)
      throws MetadataException {
    return mtree.getBelongedStorageGroups(pathPattern);
  }

  /**
   * Get all storage group matching given path pattern.
   *
   * @param pathPattern a pattern of a full path
   * @return A ArrayList instance which stores storage group paths matching given path pattern.
   */
  public List<PartialPath> getMatchedStorageGroups(PartialPath pathPattern)
      throws MetadataException {
    return mtree.getMatchedStorageGroups(pathPattern);
  }

  /** Get all storage group paths */
  public List<PartialPath> getAllStorageGroupPaths() {
    return mtree.getAllStorageGroupPaths();
  }

  /**
   * get all storageGroups ttl
   *
   * @return key-> storageGroupPath, value->ttl
   */
  public Map<PartialPath, Long> getStorageGroupsTTL() {
    Map<PartialPath, Long> storageGroupsTTL = new HashMap<>();
    try {
      List<PartialPath> storageGroups = this.getAllStorageGroupPaths();
      for (PartialPath storageGroup : storageGroups) {
        long ttl = getStorageGroupNodeByStorageGroupPath(storageGroup).getDataTTL();
        storageGroupsTTL.put(storageGroup, ttl);
      }
    } catch (MetadataException e) {
      logger.error("get storage groups ttl failed.", e);
    }
    return storageGroupsTTL;
  }

  // endregion

  // region Interfaces for Entity/Device info Query

  /**
   * Get all devices that one of the timeseries, matching the given timeseries path pattern, belongs
   * to.
   *
   * @param timeseries a path pattern of the target timeseries
   * @return A HashSet instance which stores devices paths.
   */
  public Set<PartialPath> getBelongedDevices(PartialPath timeseries) throws MetadataException {
    return mtree.getDevicesByTimeseries(timeseries);
  }

  /**
   * Get all device paths matching the path pattern.
   *
   * @param pathPattern the pattern of the target devices.
   * @return A HashSet instance which stores devices paths matching the given path pattern.
   */
  public Set<PartialPath> getMatchedDevices(PartialPath pathPattern) throws MetadataException {
    return mtree.getDevices(pathPattern, false);
  }

  /**
   * Get all device paths and according storage group paths as ShowDevicesResult.
   *
   * @param plan ShowDevicesPlan which contains the path pattern and restriction params.
   * @return ShowDevicesResult.
   */
  public List<ShowDevicesResult> getMatchedDevices(ShowDevicesPlan plan) throws MetadataException {
    return mtree.getDevices(plan);
  }
  // endregion

  // region Interfaces for timeseries, measurement and schema info Query

  /**
   * Return all measurement paths for given path if the path is abstract. Or return the path itself.
   * Regular expression in this method is formed by the amalgamation of seriesPath and the character
   * '*'.
   *
   * @param pathPattern can be a pattern or a full path of timeseries.
   */
  public List<MeasurementPath> getMeasurementPaths(PartialPath pathPattern)
      throws MetadataException {
    return mtree.getMeasurementPaths(pathPattern);
  }

  /**
   * Similar to method getMeasurementPaths(), but return Path with alias and filter the result by
   * limit and offset.
   */
  public Pair<List<MeasurementPath>, Integer> getMeasurementPathsWithAlias(
      PartialPath pathPattern, int limit, int offset) throws MetadataException {
    return mtree.getMeasurementPathsWithAlias(pathPattern, limit, offset);
  }

  public List<ShowTimeSeriesResult> showTimeseries(ShowTimeSeriesPlan plan, QueryContext context)
      throws MetadataException {
    // show timeseries with index
    if (plan.getKey() != null && plan.getValue() != null) {
      return showTimeseriesWithIndex(plan, context);
    } else {
      return showTimeseriesWithoutIndex(plan, context);
    }
  }

  @SuppressWarnings("squid:S3776") // Suppress high Cognitive Complexity warning
  private List<ShowTimeSeriesResult> showTimeseriesWithIndex(
      ShowTimeSeriesPlan plan, QueryContext context) throws MetadataException {

    List<IMeasurementMNode> allMatchedNodes = tagManager.getMatchedTimeseriesInIndex(plan, context);

    List<ShowTimeSeriesResult> res = new LinkedList<>();
    PartialPath pathPattern = plan.getPath();
    int curOffset = -1;
    int count = 0;
    int limit = plan.getLimit();
    int offset = plan.getOffset();
    for (IMeasurementMNode leaf : allMatchedNodes) {
      if (pathPattern.matchFullPath(leaf.getPartialPath())) {
        if (limit != 0 || offset != 0) {
          curOffset++;
          if (curOffset < offset || count == limit) {
            continue;
          }
        }
        try {
          Pair<Map<String, String>, Map<String, String>> tagAndAttributePair =
              tagManager.readTagFile(leaf.getOffset());
          IMeasurementSchema measurementSchema = leaf.getSchema();
          res.add(
              new ShowTimeSeriesResult(
                  leaf.getFullPath(),
                  leaf.getAlias(),
                  getBelongedStorageGroup(leaf.getPartialPath()).getFullPath(),
                  measurementSchema.getType(),
                  measurementSchema.getEncodingType(),
                  measurementSchema.getCompressor(),
                  tagAndAttributePair.left,
                  tagAndAttributePair.right));
          if (limit != 0) {
            count++;
          }
        } catch (IOException e) {
          throw new MetadataException(
              "Something went wrong while deserialize tag info of " + leaf.getFullPath(), e);
        }
      }
    }
    return res;
  }

  /**
   * Get the result of ShowTimeseriesPlan
   *
   * @param plan show time series query plan
   */
  private List<ShowTimeSeriesResult> showTimeseriesWithoutIndex(
      ShowTimeSeriesPlan plan, QueryContext context) throws MetadataException {
    List<Pair<PartialPath, String[]>> ans;
    if (plan.isOrderByHeat()) {
      ans = mtree.getAllMeasurementSchemaByHeatOrder(plan, context);
    } else {
      ans = mtree.getAllMeasurementSchema(plan);
    }
    List<ShowTimeSeriesResult> res = new LinkedList<>();
    for (Pair<PartialPath, String[]> ansString : ans) {
      long tagFileOffset = Long.parseLong(ansString.right[5]);
      try {
        Pair<Map<String, String>, Map<String, String>> tagAndAttributePair =
            new Pair<>(Collections.emptyMap(), Collections.emptyMap());
        if (tagFileOffset >= 0) {
          tagAndAttributePair = tagManager.readTagFile(tagFileOffset);
        }
        res.add(
            new ShowTimeSeriesResult(
                ansString.left.getFullPath(),
                ansString.right[0],
                ansString.right[1],
                TSDataType.valueOf(ansString.right[2]),
                TSEncoding.valueOf(ansString.right[3]),
                CompressionType.valueOf(ansString.right[4]),
                tagAndAttributePair.left,
                tagAndAttributePair.right));
      } catch (IOException e) {
        throw new MetadataException(
            "Something went wrong while deserialize tag info of " + ansString.left.getFullPath(),
            e);
      }
    }
    return res;
  }

  /**
   * Get series type for given seriesPath.
   *
   * @param fullPath full path
   */
  public TSDataType getSeriesType(PartialPath fullPath) throws MetadataException {
    if (fullPath.equals(SQLConstant.TIME_PATH)) {
      return TSDataType.INT64;
    }
    return getSeriesSchema(fullPath).getType();
  }

  /**
   * Get schema of paritialPath
   *
   * @param fullPath (may be ParitialPath or AlignedPath)
   * @return MeasurementSchema
   */
  public IMeasurementSchema getSeriesSchema(PartialPath fullPath) throws MetadataException {
    return getMeasurementMNode(fullPath).getSchema();
  }

  // attention: this path must be a device node
  public List<MeasurementPath> getAllMeasurementByDevicePath(PartialPath devicePath)
      throws PathNotExistException {
    List<MeasurementPath> res = new LinkedList<>();
    try {
      IMNode node = mNodeCache.get(devicePath);

      for (IMNode child : node.getChildren().values()) {
        if (child.isMeasurement()) {
          IMeasurementMNode measurementMNode = child.getAsMeasurementMNode();
          res.add(measurementMNode.getMeasurementPath());
        }
      }

      // template
      Template template = node.getUpperTemplate();
      if (node.isUseTemplate() && template != null) {
        MeasurementPath measurementPath;
        for (IMeasurementSchema schema : template.getSchemaMap().values()) {
          measurementPath =
              new MeasurementPath(devicePath.concatNode(schema.getMeasurementId()), schema);
          measurementPath.setUnderAlignedEntity(node.getAsEntityMNode().isAligned());
          res.add(measurementPath);
        }
      }
    } catch (CacheException e) {
      throw new PathNotExistException(devicePath.getFullPath());
    }

    return new ArrayList<>(res);
  }

  public Map<PartialPath, IMeasurementSchema> getAllMeasurementSchemaByPrefix(
      PartialPath prefixPath) throws MetadataException {
    return mtree.getAllMeasurementSchemaByPrefix(prefixPath);
  }
  // endregion
  // endregion

  // region Interfaces and methods for MNode query
  /**
   * E.g., root.sg is storage group given [root, sg], return the MNode of root.sg given [root, sg,
   * device], return the MNode of root.sg Get storage group node by path. If storage group is not
   * set, StorageGroupNotSetException will be thrown
   */
  public IStorageGroupMNode getStorageGroupNodeByStorageGroupPath(PartialPath path)
      throws MetadataException {
    return mtree.getStorageGroupNodeByStorageGroupPath(path);
  }

  /** Get storage group node by path. the give path don't need to be storage group path. */
  public IStorageGroupMNode getStorageGroupNodeByPath(PartialPath path) throws MetadataException {
    return mtree.getStorageGroupNodeByPath(path);
  }

  /** Get all storage group MNodes */
  public List<IStorageGroupMNode> getAllStorageGroupNodes() {
    return mtree.getAllStorageGroupNodes();
  }

  IMNode getDeviceNode(PartialPath path) throws MetadataException {
    IMNode node;
    try {
      node = mNodeCache.get(path);
      return node;
    } catch (CacheException e) {
      throw new PathNotExistException(path.getFullPath());
    }
  }

  public IMeasurementMNode[] getMeasurementMNodes(PartialPath deviceId, String[] measurements)
      throws MetadataException {
    IMeasurementMNode[] mNodes = new IMeasurementMNode[measurements.length];
    for (int i = 0; i < mNodes.length; i++) {
      try {
        mNodes[i] = getMeasurementMNode(deviceId.concatNode(measurements[i]));
      } catch (PathNotExistException | MNodeTypeMismatchException ignored) {
        logger.warn("MeasurementMNode {} does not exist in {}", measurements[i], deviceId);
      }
      if (mNodes[i] == null && !IoTDBDescriptor.getInstance().getConfig().isEnablePartialInsert()) {
        throw new MetadataException(measurements[i] + " does not exist in " + deviceId);
      }
    }
    return mNodes;
  }

  public IMeasurementMNode getMeasurementMNode(PartialPath fullPath) throws MetadataException {
    return mtree.getMeasurementMNode(fullPath);
  }

  /**
   * Invoked during insertPlan process. Get target MeasurementMNode from given EntityMNode. If the
   * result is not null and is not MeasurementMNode, it means a timeseries with same path cannot be
   * created thus throw PathAlreadyExistException.
   */
  protected IMeasurementMNode getMeasurementMNode(IMNode deviceMNode, String measurementName)
      throws PathAlreadyExistException {
    IMNode result = deviceMNode.getChild(measurementName);
    if (result == null) {
      return null;
    }

    if (result.isMeasurement()) {
      return result.getAsMeasurementMNode();
    } else {
      throw new PathAlreadyExistException(
          deviceMNode.getFullPath() + PATH_SEPARATOR + measurementName);
    }
  }
  // endregion

  // region Interfaces for alias and tag/attribute operations
  /**
   * Check whether the given path contains a storage group change or set the new offset of a
   * timeseries
   *
   * @param path timeseries
   * @param offset offset in the tag file
   */
  public void changeOffset(PartialPath path, long offset) throws MetadataException {
    mtree.getMeasurementMNode(path).setOffset(offset);
  }

  public void changeAlias(PartialPath path, String alias) throws MetadataException {
    IMeasurementMNode leafMNode = mtree.getMeasurementMNode(path);
    if (leafMNode.getAlias() != null) {
      leafMNode.getParent().deleteAliasChild(leafMNode.getAlias());
    }
    leafMNode.getParent().addAlias(alias, leafMNode);
    leafMNode.setAlias(alias);
  }

  /**
   * upsert tags and attributes key-value for the timeseries if the key has existed, just use the
   * new value to update it.
   *
   * @param alias newly added alias
   * @param tagsMap newly added tags map
   * @param attributesMap newly added attributes map
   * @param fullPath timeseries
   */
  @SuppressWarnings("squid:S3776") // Suppress high Cognitive Complexity warning
  public void upsertTagsAndAttributes(
      String alias,
      Map<String, String> tagsMap,
      Map<String, String> attributesMap,
      PartialPath fullPath)
      throws MetadataException, IOException {
    IMeasurementMNode leafMNode = mtree.getMeasurementMNode(fullPath);
    // upsert alias
    upsertAlias(alias, fullPath, leafMNode);

    if (tagsMap == null && attributesMap == null) {
      return;
    }
    // no tag or attribute, we need to add a new record in log
    if (leafMNode.getOffset() < 0) {
      long offset = tagManager.writeTagFile(tagsMap, attributesMap);
      logWriter.changeOffset(fullPath, offset);
      leafMNode.setOffset(offset);
      // update inverted Index map
      tagManager.addIndex(tagsMap, leafMNode);
      return;
    }

    tagManager.updateTagsAndAttributes(tagsMap, attributesMap, leafMNode);
  }

  private void upsertAlias(String alias, PartialPath fullPath, IMeasurementMNode leafMNode)
      throws MetadataException, IOException {
    // upsert alias
    if (alias != null && !alias.equals(leafMNode.getAlias())) {
      if (!leafMNode.getParent().addAlias(alias, leafMNode)) {
        throw new MetadataException("The alias already exists.");
      }

      if (leafMNode.getAlias() != null) {
        leafMNode.getParent().deleteAliasChild(leafMNode.getAlias());
      }

      leafMNode.setAlias(alias);
      // persist to WAL
      logWriter.changeAlias(fullPath, alias);
    }
  }

  /**
   * add new attributes key-value for the timeseries
   *
   * @param attributesMap newly added attributes map
   * @param fullPath timeseries
   */
  public void addAttributes(Map<String, String> attributesMap, PartialPath fullPath)
      throws MetadataException, IOException {
    IMeasurementMNode leafMNode = mtree.getMeasurementMNode(fullPath);
    // no tag or attribute, we need to add a new record in log
    if (leafMNode.getOffset() < 0) {
      long offset = tagManager.writeTagFile(Collections.emptyMap(), attributesMap);
      logWriter.changeOffset(fullPath, offset);
      leafMNode.setOffset(offset);
      return;
    }

    tagManager.addAttributes(attributesMap, fullPath, leafMNode);
  }

  /**
   * add new tags key-value for the timeseries
   *
   * @param tagsMap newly added tags map
   * @param fullPath timeseries
   */
  public void addTags(Map<String, String> tagsMap, PartialPath fullPath)
      throws MetadataException, IOException {
    IMeasurementMNode leafMNode = mtree.getMeasurementMNode(fullPath);
    // no tag or attribute, we need to add a new record in log
    if (leafMNode.getOffset() < 0) {
      long offset = tagManager.writeTagFile(tagsMap, Collections.emptyMap());
      logWriter.changeOffset(fullPath, offset);
      leafMNode.setOffset(offset);
      // update inverted Index map
      tagManager.addIndex(tagsMap, leafMNode);
      return;
    }

    tagManager.addTags(tagsMap, fullPath, leafMNode);
  }

  /**
   * drop tags or attributes of the timeseries
   *
   * @param keySet tags key or attributes key
   * @param fullPath timeseries path
   */
  @SuppressWarnings("squid:S3776") // Suppress high Cognitive Complexity warning
  public void dropTagsOrAttributes(Set<String> keySet, PartialPath fullPath)
      throws MetadataException, IOException {
    IMeasurementMNode leafMNode = mtree.getMeasurementMNode(fullPath);
    // no tag or attribute, just do nothing.
    if (leafMNode.getOffset() < 0) {
      return;
    }
    tagManager.dropTagsOrAttributes(keySet, fullPath, leafMNode);
  }

  /**
   * set/change the values of tags or attributes
   *
   * @param alterMap the new tags or attributes key-value
   * @param fullPath timeseries
   */
  @SuppressWarnings("squid:S3776") // Suppress high Cognitive Complexity warning
  public void setTagsOrAttributesValue(Map<String, String> alterMap, PartialPath fullPath)
      throws MetadataException, IOException {
    IMeasurementMNode leafMNode = mtree.getMeasurementMNode(fullPath);
    if (leafMNode.getOffset() < 0) {
      throw new MetadataException(
          String.format("TimeSeries [%s] does not have any tag/attribute.", fullPath));
    }

    // tags, attributes
    tagManager.setTagsOrAttributesValue(alterMap, fullPath, leafMNode);
  }

  /**
   * rename the tag or attribute's key of the timeseries
   *
   * @param oldKey old key of tag or attribute
   * @param newKey new key of tag or attribute
   * @param fullPath timeseries
   */
  @SuppressWarnings("squid:S3776") // Suppress high Cognitive Complexity warning
  public void renameTagOrAttributeKey(String oldKey, String newKey, PartialPath fullPath)
      throws MetadataException, IOException {
    IMeasurementMNode leafMNode = mtree.getMeasurementMNode(fullPath);
    if (leafMNode.getOffset() < 0) {
      throw new MetadataException(
          String.format("TimeSeries [%s] does not have [%s] tag/attribute.", fullPath, oldKey),
          true);
    }
    // tags, attributes
    tagManager.renameTagOrAttributeKey(oldKey, newKey, fullPath, leafMNode);
  }

  /** remove the node from the tag inverted index */
  @SuppressWarnings("squid:S3776") // Suppress high Cognitive Complexity warning
  private void removeFromTagInvertedIndex(IMeasurementMNode node) throws IOException {
    tagManager.removeFromTagInvertedIndex(node);
  }
  // endregion

  // region Interfaces only for Cluster module usage

  /**
   * Collect the timeseries schemas as IMeasurementSchema under "prefixPath".
   *
   * @apiNote :for cluster
   */
  public void collectMeasurementSchema(
      PartialPath prefixPath, List<IMeasurementSchema> measurementSchemas) {
    try {
      mtree.collectMeasurementSchema(prefixPath, measurementSchemas);
    } catch (MetadataException ignored) {
      // do nothing
    }
  }

  /**
   * Collect the timeseries schemas as TimeseriesSchema under "prefixPath".
   *
   * @apiNote :for cluster
   */
  public void collectTimeseriesSchema(
      PartialPath prefixPath, Collection<TimeseriesSchema> timeseriesSchemas) {
    try {
      mtree.collectTimeseriesSchema(prefixPath, timeseriesSchemas);
    } catch (MetadataException ignored) {
      // do nothing
    }
  }

  /**
   * For a path, infer all storage groups it may belong to. The path can have wildcards. Resolve the
   * path or path pattern into StorageGroupName-FullPath pairs that FullPath matches the given path.
   *
   * <p>Consider the path into two parts: (1) the sub path which can not contain a storage group
   * name and (2) the sub path which is substring that begin after the storage group name.
   *
   * <p>(1) Suppose the part of the path can not contain a storage group name (e.g.,
   * "root".contains("root.sg") == false), then: For each one level wildcard *, only one level will
   * be inferred and the wildcard will be removed. For each multi level wildcard **, then the
   * inference will go on until the storage groups are found and the wildcard will be kept. (2)
   * Suppose the part of the path is a substring that begin after the storage group name. (e.g., For
   * "root.*.sg1.a.*.b.*" and "root.x.sg1" is a storage group, then this part is "a.*.b.*"). For
   * this part, keep what it is.
   *
   * <p>Assuming we have three SGs: root.group1, root.group2, root.area1.group3 Eg1: for input
   * "root.**", returns ("root.group1", "root.group1.**"), ("root.group2", "root.group2.**")
   * ("root.area1.group3", "root.area1.group3.**") Eg2: for input "root.*.s1", returns
   * ("root.group1", "root.group1.s1"), ("root.group2", "root.group2.s1")
   *
   * <p>Eg3: for input "root.area1.**", returns ("root.area1.group3", "root.area1.group3.**")
   *
   * @param path can be a path pattern or a full path.
   * @return StorageGroupName-FullPath pairs
   * @apiNote :for cluster
   */
  public Map<String, String> groupPathByStorageGroup(PartialPath path) throws MetadataException {
    Map<String, String> sgPathMap = mtree.groupPathByStorageGroup(path);
    if (logger.isDebugEnabled()) {
      logger.debug("The storage groups of path {} are {}", path, sgPathMap.keySet());
    }
    return sgPathMap;
  }

  /**
   * if the path is in local mtree, nothing needed to do (because mtree is in the memory); Otherwise
   * cache the path to mRemoteSchemaCache
   */
  public void cacheMeta(
      PartialPath path, IMeasurementMNode measurementMNode, boolean needSetFullPath) {
    // do nothing
  }

  /**
   * StorageGroupFilter filters unsatisfied storage groups in metadata queries to speed up and
   * deduplicate.
   */
  @FunctionalInterface
  public interface StorageGroupFilter {

    boolean satisfy(String storageGroup);
  }
  // endregion

  // region Interfaces for lastCache operations
  /**
   * Update the last cache value of time series of given seriesPath.
   *
   * <p>MManager will use the seriesPath to search the node first and then process the lastCache in
   * the MeasurementMNode
   *
   * <p>Invoking scenario: (1) after executing insertPlan (2) after reading last value from file
   * during last Query
   *
   * @param seriesPath the PartialPath of full path from root to Measurement
   * @param timeValuePair the latest point value
   * @param highPriorityUpdate the last value from insertPlan is high priority
   * @param latestFlushedTime latest flushed time
   */
  public void updateLastCache(
      PartialPath seriesPath,
      TimeValuePair timeValuePair,
      boolean highPriorityUpdate,
      Long latestFlushedTime) {
    IMeasurementMNode node;
    try {
      node = getMeasurementMNode(seriesPath);
    } catch (MetadataException e) {
      logger.warn("failed to update last cache for the {}, err:{}", seriesPath, e.getMessage());
      return;
    }

    LastCacheManager.updateLastCache(node, timeValuePair, highPriorityUpdate, latestFlushedTime);
  }

  /**
   * Update the last cache value in given MeasurementMNode. work.
   *
   * <p>Invoking scenario: (1) after executing insertPlan (2) after reading last value from file
   * during last Query
   *
   * @param node the measurementMNode holding the lastCache
   * @param timeValuePair the latest point value
   * @param highPriorityUpdate the last value from insertPlan is high priority
   * @param latestFlushedTime latest flushed time
   */
  public void updateLastCache(
      IMeasurementMNode node,
      TimeValuePair timeValuePair,
      boolean highPriorityUpdate,
      Long latestFlushedTime) {
    LastCacheManager.updateLastCache(node, timeValuePair, highPriorityUpdate, latestFlushedTime);
  }

  /**
   * Get the last cache value of time series of given seriesPath. MManager will use the seriesPath
   * to search the node.
   *
   * <p>Invoking scenario: last cache read during last Query
   *
   * @param seriesPath the PartialPath of full path from root to Measurement
   * @return the last cache value
   */
  public TimeValuePair getLastCache(PartialPath seriesPath) {
    IMeasurementMNode node;
    try {
      node = getMeasurementMNode(seriesPath);
    } catch (MetadataException e) {
      logger.warn("failed to get last cache for the {}, err:{}", seriesPath, e.getMessage());
      return null;
    }

    return LastCacheManager.getLastCache(node);
  }

  /**
   * Get the last cache value in given MeasurementMNode.
   *
   * <p>Invoking scenario: last cache read during last Query
   *
   * @param node the measurementMNode holding the lastCache
   * @return the last cache value
   */
  public TimeValuePair getLastCache(IMeasurementMNode node) {
    return LastCacheManager.getLastCache(node);
  }

  /**
   * Reset the last cache value of time series of given seriesPath. MManager will use the seriesPath
   * to search the node.
   *
   * @param seriesPath the PartialPath of full path from root to Measurement
   */
  public void resetLastCache(PartialPath seriesPath) {
    IMeasurementMNode node;
    try {
      node = getMeasurementMNode(seriesPath);
    } catch (MetadataException e) {
      logger.warn("failed to reset last cache for the {}, err:{}", seriesPath, e.getMessage());
      return;
    }

    LastCacheManager.resetLastCache(node);
  }

  /**
   * delete all the last cache value of any timeseries or aligned timeseries under the device
   *
   * <p>Invoking scenario (1) after upload tsfile
   *
   * @param deviceId path of device
   */
  public void deleteLastCacheByDevice(PartialPath deviceId) throws MetadataException {
    IMNode node = getDeviceNode(deviceId);
    if (node.isEntity()) {
      LastCacheManager.deleteLastCacheByDevice(node.getAsEntityMNode());
    }
  }

  /**
   * delete the last cache value of timeseries or subMeasurement of some aligned timeseries, which
   * is under the device and matching the originalPath
   *
   * <p>Invoking scenario (1) delete timeseries
   *
   * @param deviceId path of device
   * @param originalPath origin timeseries path
   * @param startTime startTime
   * @param endTime endTime
   */
  public void deleteLastCacheByDevice(
      PartialPath deviceId, PartialPath originalPath, long startTime, long endTime)
      throws MetadataException {
    IMNode node = IoTDB.metaManager.getDeviceNode(deviceId);
    if (node.isEntity()) {
      LastCacheManager.deleteLastCacheByDevice(
          node.getAsEntityMNode(), originalPath, startTime, endTime);
    }
  }
  // endregion

  // region Interfaces and Implementation for InsertPlan process
  /** get schema for device. Attention!!! Only support insertPlan */
  @SuppressWarnings("squid:S3776") // Suppress high Cognitive Complexity warning
  public IMNode getSeriesSchemasAndReadLockDevice(InsertPlan plan)
      throws MetadataException, IOException {
    PartialPath devicePath = plan.getPrefixPath();
    String[] measurementList = plan.getMeasurements();
    IMeasurementMNode[] measurementMNodes = plan.getMeasurementMNodes();

    // 1. get device node
    IMNode deviceMNode = getDeviceNodeWithAutoCreate(devicePath);

    // check insert non-aligned InsertPlan for aligned timeseries
    if (plan.isAligned() && deviceMNode.isEntity() && !deviceMNode.getAsEntityMNode().isAligned()) {
      throw new MetadataException(
          String.format(
              "Timeseries under path [%s] is not aligned , please set InsertPlan.isAligned() = false",
              plan.getPrefixPath()));
    }

    // 2. get schema of each measurement
    IMeasurementMNode measurementMNode;
    for (int i = 0; i < measurementList.length; i++) {
      try {
        // get MeasurementMNode, auto create if absent
        Pair<IMNode, IMeasurementMNode> pair =
            getMeasurementMNodeForInsertPlan(plan, i, deviceMNode);
        deviceMNode = pair.left;
        measurementMNode = pair.right;

        // check type is match
        if (plan instanceof InsertRowPlan || plan instanceof InsertTabletPlan) {
          try {
            checkDataTypeMatch(plan, i, measurementMNode.getSchema().getType());
          } catch (DataTypeMismatchException mismatchException) {
            if (!config.isEnablePartialInsert()) {
              throw mismatchException;
            } else {
              if (plan.isAligned()) {
                // mark failed measurement
                plan.markFailedMeasurementAlignedInsertion(mismatchException);
                for (int j = 0; j < i; j++) {
                  // all the measurementMNodes should be null
                  measurementMNodes[j] = null;
                }
                break;
              } else {
                // mark failed measurement
                plan.markFailedMeasurementInsertion(i, mismatchException);
                continue;
              }
            }
          }
          measurementMNodes[i] = measurementMNode;
          // set measurementName instead of alias
          measurementList[i] = measurementMNode.getName();
        }
      } catch (MetadataException e) {
        if (IoTDB.isClusterMode()) {
          logger.debug(
              "meet error when check {}.{}, message: {}",
              devicePath,
              measurementList[i],
              e.getMessage());
        } else {
          logger.warn(
              "meet error when check {}.{}, message: {}",
              devicePath,
              measurementList[i],
              e.getMessage());
        }
        if (config.isEnablePartialInsert()) {
          // mark failed measurement
          plan.markFailedMeasurementInsertion(i, e);
        } else {
          throw e;
        }
      }
    }

    return deviceMNode;
  }

  private Pair<IMNode, IMeasurementMNode> getMeasurementMNodeForInsertPlan(
      InsertPlan plan, int loc, IMNode deviceMNode) throws MetadataException {
    PartialPath devicePath = plan.getPrefixPath();
    String[] measurementList = plan.getMeasurements();
    String measurement = measurementList[loc];
    IMeasurementMNode measurementMNode = getMeasurementMNode(deviceMNode, measurement);
    if (measurementMNode == null) {
      measurementMNode = findTemplate(deviceMNode, measurement);
    }
    if (measurementMNode == null) {
      if (!config.isAutoCreateSchemaEnabled()) {
        throw new PathNotExistException(devicePath + PATH_SEPARATOR + measurement);
      } else {
        if (plan instanceof InsertRowPlan || plan instanceof InsertTabletPlan) {
          if (!plan.isAligned()) {
            internalCreateTimeseries(devicePath.concatNode(measurement), plan.getDataTypes()[loc]);
          } else {
            internalAlignedCreateTimeseries(
                devicePath, Arrays.asList(measurementList), Arrays.asList(plan.getDataTypes()));
          }
          // after creating timeseries, the deviceMNode has been replaced by a new entityMNode
          deviceMNode = mtree.getNodeByPath(devicePath);
          measurementMNode = deviceMNode.getChild(measurement).getAsMeasurementMNode();
        } else {
          throw new MetadataException(
              String.format(
                  "Only support insertRow and insertTablet, plan is [%s]", plan.getOperatorType()));
        }
      }
    }
    return new Pair<>(deviceMNode, measurementMNode);
  }

  private void checkDataTypeMatch(InsertPlan plan, int loc, TSDataType dataType)
      throws MetadataException {
    TSDataType insertDataType;
    if (plan instanceof InsertRowPlan) {
      if (!((InsertRowPlan) plan).isNeedInferType()) {
        // only when InsertRowPlan's values is object[], we should check type
        insertDataType = getTypeInLoc(plan, loc);
      } else {
        insertDataType = dataType;
      }
    } else {
      insertDataType = getTypeInLoc(plan, loc);
    }
    if (dataType != insertDataType) {
      String measurement = plan.getMeasurements()[loc];
      logger.warn(
          "DataType mismatch, Insert measurement {} type {}, metadata tree type {}",
          measurement,
          insertDataType,
          dataType);
      throw new DataTypeMismatchException(measurement, insertDataType, dataType);
    }
  }

  /** get dataType of plan, in loc measurements only support InsertRowPlan and InsertTabletPlan */
  private TSDataType getTypeInLoc(InsertPlan plan, int loc) throws MetadataException {
    TSDataType dataType;
    if (plan instanceof InsertRowPlan) {
      InsertRowPlan tPlan = (InsertRowPlan) plan;
      dataType =
          TypeInferenceUtils.getPredictedDataType(tPlan.getValues()[loc], tPlan.isNeedInferType());
    } else if (plan instanceof InsertTabletPlan) {
      dataType = (plan).getDataTypes()[loc];
    } else {
      throw new MetadataException(
          String.format(
              "Only support insert and insertTablet, plan is [%s]", plan.getOperatorType()));
    }
    return dataType;
  }

  private IMeasurementMNode findTemplate(IMNode deviceMNode, String measurement)
      throws MetadataException {
    Template curTemplate = deviceMNode.getUpperTemplate();
    if (curTemplate != null) {
<<<<<<< HEAD
      IMeasurementSchema schema = curTemplate.getSchema(measurement);
=======
      Map<String, IMeasurementSchema> curTemplateMap = curTemplate.getSchemaMap();

      // Modified for tree structure template, need refactor after new_vector
      String schemaName =
          vectorId != null ? vectorId + TsFileConstant.PATH_SEPARATOR + measurement : measurement;
      IMeasurementSchema schema = curTemplateMap.get(schemaName);
>>>>>>> c8513e6f
      if (!deviceMNode.isUseTemplate()) {
        deviceMNode = setUsingSchemaTemplate(deviceMNode);
      }

      if (schema != null) {
        return MeasurementMNode.getMeasurementMNode(
            deviceMNode.getAsEntityMNode(), measurement, schema, null);
      }
      return null;
    }
    return null;
  }

  /** create timeseries ignoring PathAlreadyExistException */
  private void internalCreateTimeseries(PartialPath path, TSDataType dataType)
      throws MetadataException {
    createTimeseries(
        path,
        dataType,
        getDefaultEncoding(dataType),
        TSFileDescriptor.getInstance().getConfig().getCompressor(),
        Collections.emptyMap());
  }

  /** create aligned timeseries ignoring PathAlreadyExistException */
  private void internalAlignedCreateTimeseries(
      PartialPath prefixPath, List<String> measurements, List<TSDataType> dataTypes)
      throws MetadataException {
    List<TSEncoding> encodings = new ArrayList<>();
    for (TSDataType dataType : dataTypes) {
      encodings.add(getDefaultEncoding(dataType));
    }
    createAlignedTimeSeries(
        prefixPath,
        measurements,
        dataTypes,
        encodings,
        TSFileDescriptor.getInstance().getConfig().getCompressor());
  }
  // endregion

  // region Interfaces and Implementation for Template operations
  public void createSchemaTemplate(CreateTemplatePlan plan) throws MetadataException {
    try {
      templateManager.createSchemaTemplate(plan);
      // write wal
      if (!isRecovering) {
        logWriter.createSchemaTemplate(plan);
      }
    } catch (IOException e) {
      throw new MetadataException(e);
    }
  }

  public void appendSchemaTemplate(AppendTemplatePlan plan) throws MetadataException {
    try {
      templateManager.appendSchemaTemplate(plan);
      // write wal
      if (!isRecovering) {
        logWriter.appendSchemaTemplate(plan);
      }
    } catch (IOException e) {
      throw new MetadataException(e);
    }
  }

  public void pruneSchemaTemplate(PruneTemplatePlan plan) throws MetadataException {
    try {
      templateManager.pruneSchemaTemplate(plan);
      // write wal
      if (!isRecovering) {
        logWriter.pruneSchemaTemplate(plan);
      }
    } catch (IOException e) {
      throw new MetadataException(e);
    }
  }

  public int countMeasurementsInTemplate(String templateName) throws MetadataException {
    try {
      return templateManager.getTemplate(templateName).getMeasurementsCount();
    } catch (UndefinedTemplateException e) {
      throw new MetadataException(e);
    }
  }

  /**
   * @param templateName name of template to check
   * @param path full path to check
   * @return if path correspond to a measurement in template
   * @throws MetadataException
   */
  public boolean isMeasurementInTemplate(String templateName, String path)
      throws MetadataException {
    return templateManager.getTemplate(templateName).isPathMeasurement(path);
  }

  public boolean isPathExistsInTemplate(String templateName, String path) throws MetadataException {
    return templateManager.getTemplate(templateName).isPathExistInTemplate(path);
  }

  public List<String> getMeasurementsInTemplate(String templateName, String path)
      throws MetadataException {
    return templateManager.getTemplate(templateName).getMeasurementsUnderPath(path);
  }

  public synchronized void setSchemaTemplate(SetSchemaTemplatePlan plan) throws MetadataException {
    // get mnode and update template should be atomic
    Template template = templateManager.getTemplate(plan.getTemplateName());

    try {
      PartialPath path = new PartialPath(plan.getPrefixPath());

      mtree.checkTemplateOnPath(path);

      IMNode node = getDeviceNodeWithAutoCreate(path);

      templateManager.checkIsTemplateAndMNodeCompatible(template, node);

      node.setSchemaTemplate(template);

      // write wal
      if (!isRecovering) {
        logWriter.setSchemaTemplate(plan);
      }
    } catch (IOException e) {
      throw new MetadataException(e);
    }
  }

  public synchronized void unsetSchemaTemplate(UnsetSchemaTemplatePlan plan)
      throws MetadataException {
    // get mnode should be atomic
    try {
      PartialPath path = new PartialPath(plan.getPrefixPath());
      IMNode node = mtree.getNodeByPath(path);
      if (node.getSchemaTemplate() == null) {
        throw new NoTemplateOnMNodeException(plan.getPrefixPath());
      } else if (!node.getSchemaTemplate().getName().equals(plan.getTemplateName())) {
        throw new DifferentTemplateException(plan.getPrefixPath(), plan.getTemplateName());
      } else if (node.isUseTemplate()) {
        throw new TemplateIsInUseException(plan.getPrefixPath());
      }
      mtree.checkTemplateInUseOnLowerNode(node);
      node.setSchemaTemplate(null);
      // write wal
      if (!isRecovering) {
        logWriter.unsetSchemaTemplate(plan);
      }
    } catch (IOException e) {
      throw new MetadataException(e);
    }
  }

  public void setUsingSchemaTemplate(SetUsingSchemaTemplatePlan plan) throws MetadataException {
    try {
      setUsingSchemaTemplate(getDeviceNode(plan.getPrefixPath()));
    } catch (PathNotExistException e) {
      // the order of SetUsingSchemaTemplatePlan and AutoCreateDeviceMNodePlan cannot be guaranteed
      // when writing concurrently, so we need a auto-create mechanism here
      try {
        getDeviceNodeWithAutoCreate(plan.getPrefixPath());
      } catch (IOException ioException) {
        throw new MetadataException(ioException);
      }
      setUsingSchemaTemplate(getDeviceNode(plan.getPrefixPath()));
    }
  }

  IEntityMNode setUsingSchemaTemplate(IMNode node) throws MetadataException {
    // this operation may change mtree structure and node type
    // invoke mnode.setUseTemplate is invalid
    IEntityMNode entityMNode = mtree.setToEntity(node);
    entityMNode.setUseTemplate(true);
    if (node != entityMNode) {
      mNodeCache.removeObject(entityMNode.getPartialPath());
    }
    if (!isRecovering) {
      try {
        logWriter.setUsingSchemaTemplate(node.getPartialPath());
      } catch (IOException e) {
        throw new MetadataException(e);
      }
    }
    return entityMNode;
  }
  // endregion

  // region TestOnly Interfaces
  /**
   * To reduce the String number in memory, use the deviceId from MManager instead of the deviceId
   * read from disk
   *
   * @param devicePath read from disk
   * @return deviceId
   */
  @TestOnly
  public String getDeviceId(PartialPath devicePath) {
    String device = null;
    try {
      IMNode deviceNode = getDeviceNode(devicePath);
      device = deviceNode.getFullPath();
    } catch (MetadataException | NullPointerException e) {
      // Cannot get deviceId from MManager, return the input deviceId
    }
    return device;
  }

  /**
   * Attention!!!!!, this method could only be used for Tests involving multiple mmanagers. The
   * singleton of templateManager and tagManager will cause interference between mmanagers if one of
   * the mmanagers invoke init method or clear method
   */
  @TestOnly
  public void initForMultiMManagerTest() {
    templateManager = TemplateManager.getNewInstanceForTest();
    tagManager = TagManager.getNewInstanceForTest();
    init();
  }

  @TestOnly
  public void flushAllMlogForTest() throws IOException {
    logWriter.close();
  }

  @TestOnly
  public Template getTemplate(String templateName) throws MetadataException {
    try {
      return templateManager.getTemplate(templateName);
    } catch (UndefinedTemplateException e) {
      throw new MetadataException(e);
    }
  }
  // endregion
}<|MERGE_RESOLUTION|>--- conflicted
+++ resolved
@@ -87,7 +87,6 @@
 import org.apache.iotdb.db.utils.TestOnly;
 import org.apache.iotdb.db.utils.TypeInferenceUtils;
 import org.apache.iotdb.tsfile.common.conf.TSFileDescriptor;
-import org.apache.iotdb.tsfile.common.constant.TsFileConstant;
 import org.apache.iotdb.tsfile.exception.cache.CacheException;
 import org.apache.iotdb.tsfile.file.metadata.enums.CompressionType;
 import org.apache.iotdb.tsfile.file.metadata.enums.TSDataType;
@@ -1878,16 +1877,7 @@
       throws MetadataException {
     Template curTemplate = deviceMNode.getUpperTemplate();
     if (curTemplate != null) {
-<<<<<<< HEAD
       IMeasurementSchema schema = curTemplate.getSchema(measurement);
-=======
-      Map<String, IMeasurementSchema> curTemplateMap = curTemplate.getSchemaMap();
-
-      // Modified for tree structure template, need refactor after new_vector
-      String schemaName =
-          vectorId != null ? vectorId + TsFileConstant.PATH_SEPARATOR + measurement : measurement;
-      IMeasurementSchema schema = curTemplateMap.get(schemaName);
->>>>>>> c8513e6f
       if (!deviceMNode.isUseTemplate()) {
         deviceMNode = setUsingSchemaTemplate(deviceMNode);
       }
