/*
 * Licensed to the Apache Software Foundation (ASF) under one
 * or more contributor license agreements.  See the NOTICE file
 * distributed with this work for additional information
 * regarding copyright ownership.  The ASF licenses this file
 * to you under the Apache License, Version 2.0 (the
 * "License"); you may not use this file except in compliance
 * with the License.  You may obtain a copy of the License at
 *
 *     http://www.apache.org/licenses/LICENSE-2.0
 *
 * Unless required by applicable law or agreed to in writing,
 * software distributed under the License is distributed on an
 * "AS IS" BASIS, WITHOUT WARRANTIES OR CONDITIONS OF ANY
 * KIND, either express or implied.  See the License for the
 * specific language governing permissions and limitations
 * under the License.
 */
package org.apache.iotdb.db.qp.physical.sys;

import java.io.DataOutputStream;
import java.io.IOException;
import java.nio.ByteBuffer;
import java.util.ArrayList;
import java.util.Collections;
import java.util.List;
import java.util.Map;
import java.util.Objects;
import org.apache.iotdb.db.exception.metadata.IllegalPathException;
import org.apache.iotdb.db.metadata.PartialPath;
import org.apache.iotdb.db.qp.logical.Operator;
import org.apache.iotdb.db.qp.physical.PhysicalPlan;
import org.apache.iotdb.tsfile.file.metadata.enums.CompressionType;
import org.apache.iotdb.tsfile.file.metadata.enums.TSDataType;
import org.apache.iotdb.tsfile.file.metadata.enums.TSEncoding;
import org.apache.iotdb.tsfile.utils.ReadWriteIOUtils;

public class CreateTimeSeriesPlan extends PhysicalPlan {

  private PartialPath path;
  private TSDataType dataType;
  private TSEncoding encoding;
  private CompressionType compressor;
  private String alias;
  private Map<String, String> props = null;
  private Map<String, String> tags = null;
  private Map<String, String> attributes = null;

  public CreateTimeSeriesPlan() {
    super(false, Operator.OperatorType.CREATE_TIMESERIES);
    canBeSplit = false;
  }

  public CreateTimeSeriesPlan(PartialPath path, TSDataType dataType, TSEncoding encoding,
      CompressionType compressor, Map<String, String> props, Map<String, String> tags,
      Map<String, String> attributes, String alias) {
    super(false, Operator.OperatorType.CREATE_TIMESERIES);
    this.path = path;
    this.dataType = dataType;
    this.encoding = encoding;
    this.compressor = compressor;
    this.props = props;
    this.tags = tags;
    this.attributes = attributes;
    this.alias = alias;
    canBeSplit = false;
  }
<<<<<<< HEAD

  public Path getPath() {
=======
  
  public PartialPath getPath() {
>>>>>>> b3ea173d
    return path;
  }

  public void setPath(PartialPath path) {
    this.path = path;
  }

  public TSDataType getDataType() {
    return dataType;
  }

  public void setDataType(TSDataType dataType) {
    this.dataType = dataType;
  }

  public CompressionType getCompressor() {
    return compressor;
  }

  public void setCompressor(CompressionType compressor) {
    this.compressor = compressor;
  }

  public TSEncoding getEncoding() {
    return encoding;
  }

  public void setEncoding(TSEncoding encoding) {
    this.encoding = encoding;
  }

  public Map<String, String> getAttributes() {
    return attributes;
  }

  public void setAttributes(Map<String, String> attributes) {
    this.attributes = attributes;
  }

  public String getAlias() {
    return alias;
  }

  public void setAlias(String alias) {
    this.alias = alias;
  }

  public Map<String, String> getTags() {
    return tags;
  }

  public void setTags(Map<String, String> tags) {
    this.tags = tags;
  }

  public Map<String, String> getProps() {
    return props;
  }

  public void setProps(Map<String, String> props) {
    this.props = props;
  }

  @Override
  public String toString() {
    return String.format("seriesPath: %s, resultDataType: %s, encoding: %s, compression: %s", path,
        dataType, encoding, compressor);
  }

  @Override
  public List<PartialPath> getPaths() {
    return Collections.singletonList(path);
  }

  @Override
  public List<String> getPathsStrings() {
    return Collections.singletonList(path.getFullPath());
  }

  @Override
  public void serialize(DataOutputStream stream) throws IOException {
    stream.writeByte((byte) PhysicalPlanType.CREATE_TIMESERIES.ordinal());
    byte[] bytes = path.getFullPath().getBytes();
    stream.writeInt(bytes.length);
    stream.write(bytes);
    stream.write(dataType.ordinal());
    stream.write(encoding.ordinal());
    stream.write(compressor.ordinal());

    // alias
    if (alias != null) {
      stream.write(1);
      ReadWriteIOUtils.write(alias, stream);
    } else {
      stream.write(0);
    }

    // props
    if (props != null && !props.isEmpty()) {
      stream.write(1);
      ReadWriteIOUtils.write(props, stream);
    } else {
      stream.write(0);
    }

    // tags
    if (tags != null && !tags.isEmpty()) {
      stream.write(1);
      ReadWriteIOUtils.write(tags, stream);
    } else {
      stream.write(0);
    }

    // attributes
    if (attributes != null && !attributes.isEmpty()) {
      stream.write(1);
      ReadWriteIOUtils.write(attributes, stream);
    } else {
      stream.write(0);
    }
  }

  @Override
  public void deserialize(ByteBuffer buffer) throws IllegalPathException {
    int length = buffer.getInt();
    byte[] bytes = new byte[length];
    buffer.get(bytes);
    path = new PartialPath(new String(bytes));
    dataType = TSDataType.values()[buffer.get()];
    encoding = TSEncoding.values()[buffer.get()];
    compressor = CompressionType.values()[buffer.get()];

    // alias
    if (buffer.get() == 1) {
      alias = ReadWriteIOUtils.readString(buffer);
    }

    // props
    if (buffer.get() == 1) {
      props = ReadWriteIOUtils.readMap(buffer);
    }

    // tags
    if (buffer.get() == 1) {
      tags = ReadWriteIOUtils.readMap(buffer);
    }

    // attributes
    if (buffer.get() == 1) {
      attributes = ReadWriteIOUtils.readMap(buffer);
    }
  }

  @Override
  public boolean equals(Object o) {
    if (this == o) {
      return true;
    }
    if (o == null || getClass() != o.getClass()) {
      return false;
    }
    CreateTimeSeriesPlan that = (CreateTimeSeriesPlan) o;
    return Objects.equals(path, that.path) &&
        dataType == that.dataType &&
        encoding == that.encoding &&
        compressor == that.compressor;
  }

  @Override
  public int hashCode() {
    return Objects.hash(path, dataType, encoding, compressor);
  }
}<|MERGE_RESOLUTION|>--- conflicted
+++ resolved
@@ -65,13 +65,8 @@
     this.alias = alias;
     canBeSplit = false;
   }
-<<<<<<< HEAD
-
-  public Path getPath() {
-=======
-  
+
   public PartialPath getPath() {
->>>>>>> b3ea173d
     return path;
   }
 
