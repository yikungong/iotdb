/*
 * Licensed to the Apache Software Foundation (ASF) under one
 * or more contributor license agreements.  See the NOTICE file
 * distributed with this work for additional information
 * regarding copyright ownership.  The ASF licenses this file
 * to you under the Apache License, Version 2.0 (the
 * "License"); you may not use this file except in compliance
 * with the License.  You may obtain a copy of the License at
 *
 *     http://www.apache.org/licenses/LICENSE-2.0
 *
 * Unless required by applicable law or agreed to in writing,
 * software distributed under the License is distributed on an
 * "AS IS" BASIS, WITHOUT WARRANTIES OR CONDITIONS OF ANY
 * KIND, either express or implied.  See the License for the
 * specific language governing permissions and limitations
 * under the License.
 */

package org.apache.iotdb.db.qp.physical.crud;

import java.util.Collections;
import java.util.List;
import java.util.Set;
import org.apache.iotdb.db.metadata.PartialPath;
import org.apache.iotdb.db.qp.logical.Operator.OperatorType;
import org.apache.iotdb.db.qp.physical.PhysicalPlan;

public class DeletePartitionPlan extends PhysicalPlan {

  private PartialPath storageGroupName;
  private Set<Long> partitionId;

  public DeletePartitionPlan(PartialPath storageGroupName, Set<Long> partitionId) {
    super(false, OperatorType.DELETE_PARTITION);
    this.storageGroupName = storageGroupName;
    this.partitionId = partitionId;
  }

  @Override
<<<<<<< HEAD
  public List<Path> getPaths() {
    return Collections.emptyList();
  }

  @Override
  public List<String> getPathsStrings() {
    return Collections.emptyList();
=======
  public List<PartialPath> getPaths() {
    return null;
>>>>>>> b3ea173d
  }

  public PartialPath getStorageGroupName() {
    return storageGroupName;
  }

  public Set<Long> getPartitionId() {
    return partitionId;
  }
}<|MERGE_RESOLUTION|>--- conflicted
+++ resolved
@@ -38,18 +38,13 @@
   }
 
   @Override
-<<<<<<< HEAD
-  public List<Path> getPaths() {
+  public List<PartialPath> getPaths() {
     return Collections.emptyList();
   }
 
   @Override
   public List<String> getPathsStrings() {
     return Collections.emptyList();
-=======
-  public List<PartialPath> getPaths() {
-    return null;
->>>>>>> b3ea173d
   }
 
   public PartialPath getStorageGroupName() {
