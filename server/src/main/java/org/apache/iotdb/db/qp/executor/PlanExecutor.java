/*
 * Licensed to the Apache Software Foundation (ASF) under one
 * or more contributor license agreements.  See the NOTICE file
 * distributed with this work for additional information
 * regarding copyright ownership.  The ASF licenses this file
 * to you under the Apache License, Version 2.0 (the
 * "License"); you may not use this file except in compliance
 * with the License.  You may obtain a copy of the License at
 *
 *     http://www.apache.org/licenses/LICENSE-2.0
 *
 * Unless required by applicable law or agreed to in writing,
 * software distributed under the License is distributed on an
 * "AS IS" BASIS, WITHOUT WARRANTIES OR CONDITIONS OF ANY
 * KIND, either express or implied.  See the License for the
 * specific language governing permissions and limitations
 * under the License.
 */
package org.apache.iotdb.db.qp.executor;

import org.apache.iotdb.db.auth.AuthException;
import org.apache.iotdb.db.auth.AuthorityChecker;
import org.apache.iotdb.db.auth.authorizer.BasicAuthorizer;
import org.apache.iotdb.db.auth.authorizer.IAuthorizer;
import org.apache.iotdb.db.auth.entity.PathPrivilege;
import org.apache.iotdb.db.auth.entity.Role;
import org.apache.iotdb.db.auth.entity.User;
import org.apache.iotdb.db.conf.IoTDBConstant;
import org.apache.iotdb.db.conf.IoTDBDescriptor;
import org.apache.iotdb.db.cq.ContinuousQueryService;
import org.apache.iotdb.db.engine.StorageEngine;
import org.apache.iotdb.db.engine.cache.ChunkCache;
import org.apache.iotdb.db.engine.cache.TimeSeriesMetadataCache;
import org.apache.iotdb.db.engine.flush.pool.FlushTaskPoolManager;
import org.apache.iotdb.db.engine.merge.manage.MergeManager;
import org.apache.iotdb.db.engine.merge.manage.MergeManager.TaskStatus;
import org.apache.iotdb.db.engine.storagegroup.StorageGroupProcessor.TimePartitionFilter;
import org.apache.iotdb.db.engine.storagegroup.TsFileResource;
import org.apache.iotdb.db.engine.trigger.service.TriggerRegistrationService;
import org.apache.iotdb.db.exception.BatchProcessException;
import org.apache.iotdb.db.exception.ContinuousQueryException;
import org.apache.iotdb.db.exception.QueryIdNotExsitException;
import org.apache.iotdb.db.exception.StorageEngineException;
import org.apache.iotdb.db.exception.TriggerExecutionException;
import org.apache.iotdb.db.exception.TriggerManagementException;
import org.apache.iotdb.db.exception.UDFRegistrationException;
import org.apache.iotdb.db.exception.metadata.IllegalPathException;
import org.apache.iotdb.db.exception.metadata.MetadataException;
import org.apache.iotdb.db.exception.metadata.PathNotExistException;
import org.apache.iotdb.db.exception.metadata.StorageGroupNotSetException;
import org.apache.iotdb.db.exception.query.QueryProcessException;
import org.apache.iotdb.db.metadata.PartialPath;
import org.apache.iotdb.db.metadata.mnode.IMNode;
import org.apache.iotdb.db.metadata.mnode.IMeasurementMNode;
import org.apache.iotdb.db.metadata.mnode.IStorageGroupMNode;
import org.apache.iotdb.db.metadata.mnode.MeasurementMNode;
import org.apache.iotdb.db.monitor.StatMonitor;
import org.apache.iotdb.db.qp.constant.SQLConstant;
import org.apache.iotdb.db.qp.logical.Operator.OperatorType;
import org.apache.iotdb.db.qp.logical.sys.AuthorOperator;
import org.apache.iotdb.db.qp.logical.sys.AuthorOperator.AuthorType;
import org.apache.iotdb.db.qp.physical.PhysicalPlan;
import org.apache.iotdb.db.qp.physical.crud.AggregationPlan;
import org.apache.iotdb.db.qp.physical.crud.AlignByDevicePlan;
import org.apache.iotdb.db.qp.physical.crud.CreateTemplatePlan;
import org.apache.iotdb.db.qp.physical.crud.DeletePartitionPlan;
import org.apache.iotdb.db.qp.physical.crud.DeletePlan;
import org.apache.iotdb.db.qp.physical.crud.FillQueryPlan;
import org.apache.iotdb.db.qp.physical.crud.GroupByTimeFillPlan;
import org.apache.iotdb.db.qp.physical.crud.GroupByTimePlan;
import org.apache.iotdb.db.qp.physical.crud.InsertMultiTabletPlan;
import org.apache.iotdb.db.qp.physical.crud.InsertPlan;
import org.apache.iotdb.db.qp.physical.crud.InsertRowPlan;
import org.apache.iotdb.db.qp.physical.crud.InsertRowsOfOneDevicePlan;
import org.apache.iotdb.db.qp.physical.crud.InsertRowsPlan;
import org.apache.iotdb.db.qp.physical.crud.InsertTabletPlan;
import org.apache.iotdb.db.qp.physical.crud.LastQueryPlan;
import org.apache.iotdb.db.qp.physical.crud.QueryIndexPlan;
import org.apache.iotdb.db.qp.physical.crud.QueryPlan;
import org.apache.iotdb.db.qp.physical.crud.RawDataQueryPlan;
import org.apache.iotdb.db.qp.physical.crud.SetSchemaTemplatePlan;
import org.apache.iotdb.db.qp.physical.crud.UDTFPlan;
import org.apache.iotdb.db.qp.physical.sys.AlterTimeSeriesPlan;
import org.apache.iotdb.db.qp.physical.sys.AuthorPlan;
import org.apache.iotdb.db.qp.physical.sys.CountPlan;
import org.apache.iotdb.db.qp.physical.sys.CreateAlignedTimeSeriesPlan;
import org.apache.iotdb.db.qp.physical.sys.CreateContinuousQueryPlan;
import org.apache.iotdb.db.qp.physical.sys.CreateFunctionPlan;
import org.apache.iotdb.db.qp.physical.sys.CreateMultiTimeSeriesPlan;
import org.apache.iotdb.db.qp.physical.sys.CreateTimeSeriesPlan;
import org.apache.iotdb.db.qp.physical.sys.CreateTriggerPlan;
import org.apache.iotdb.db.qp.physical.sys.DataAuthPlan;
import org.apache.iotdb.db.qp.physical.sys.DeleteStorageGroupPlan;
import org.apache.iotdb.db.qp.physical.sys.DeleteTimeSeriesPlan;
import org.apache.iotdb.db.qp.physical.sys.DropContinuousQueryPlan;
import org.apache.iotdb.db.qp.physical.sys.DropFunctionPlan;
import org.apache.iotdb.db.qp.physical.sys.DropTriggerPlan;
import org.apache.iotdb.db.qp.physical.sys.FlushPlan;
import org.apache.iotdb.db.qp.physical.sys.KillQueryPlan;
import org.apache.iotdb.db.qp.physical.sys.LoadConfigurationPlan;
import org.apache.iotdb.db.qp.physical.sys.MergePlan;
import org.apache.iotdb.db.qp.physical.sys.OperateFilePlan;
import org.apache.iotdb.db.qp.physical.sys.SetStorageGroupPlan;
import org.apache.iotdb.db.qp.physical.sys.SetSystemModePlan;
import org.apache.iotdb.db.qp.physical.sys.SetTTLPlan;
import org.apache.iotdb.db.qp.physical.sys.ShowChildNodesPlan;
import org.apache.iotdb.db.qp.physical.sys.ShowChildPathsPlan;
import org.apache.iotdb.db.qp.physical.sys.ShowDevicesPlan;
import org.apache.iotdb.db.qp.physical.sys.ShowFunctionsPlan;
import org.apache.iotdb.db.qp.physical.sys.ShowLockInfoPlan;
import org.apache.iotdb.db.qp.physical.sys.ShowPlan;
import org.apache.iotdb.db.qp.physical.sys.ShowStorageGroupPlan;
import org.apache.iotdb.db.qp.physical.sys.ShowTTLPlan;
import org.apache.iotdb.db.qp.physical.sys.ShowTimeSeriesPlan;
import org.apache.iotdb.db.qp.physical.sys.StartTriggerPlan;
import org.apache.iotdb.db.qp.physical.sys.StopTriggerPlan;
import org.apache.iotdb.db.qp.physical.sys.TracingPlan;
import org.apache.iotdb.db.query.context.QueryContext;
import org.apache.iotdb.db.query.control.QueryTimeManager;
import org.apache.iotdb.db.query.control.QueryTimeManager.QueryInfo;
import org.apache.iotdb.db.query.control.TracingManager;
import org.apache.iotdb.db.query.dataset.AlignByDeviceDataSet;
import org.apache.iotdb.db.query.dataset.ListDataSet;
import org.apache.iotdb.db.query.dataset.ShowContinuousQueriesResult;
import org.apache.iotdb.db.query.dataset.ShowDevicesDataSet;
import org.apache.iotdb.db.query.dataset.ShowTimeseriesDataSet;
import org.apache.iotdb.db.query.dataset.SingleDataSet;
import org.apache.iotdb.db.query.executor.IQueryRouter;
import org.apache.iotdb.db.query.executor.QueryRouter;
import org.apache.iotdb.db.query.udf.service.UDFRegistrationInformation;
import org.apache.iotdb.db.query.udf.service.UDFRegistrationService;
import org.apache.iotdb.db.service.IoTDB;
import org.apache.iotdb.db.tools.TsFileRewriteTool;
import org.apache.iotdb.db.utils.AuthUtils;
import org.apache.iotdb.db.utils.FileLoaderUtils;
import org.apache.iotdb.db.utils.TypeInferenceUtils;
import org.apache.iotdb.db.utils.UpgradeUtils;
import org.apache.iotdb.rpc.RpcUtils;
import org.apache.iotdb.rpc.TSStatusCode;
import org.apache.iotdb.tsfile.common.constant.TsFileConstant;
import org.apache.iotdb.tsfile.exception.filter.QueryFilterOptimizationException;
import org.apache.iotdb.tsfile.exception.write.UnSupportedDataTypeException;
import org.apache.iotdb.tsfile.file.metadata.ChunkGroupMetadata;
import org.apache.iotdb.tsfile.file.metadata.ChunkMetadata;
import org.apache.iotdb.tsfile.file.metadata.TimeseriesMetadata;
import org.apache.iotdb.tsfile.file.metadata.enums.TSDataType;
import org.apache.iotdb.tsfile.read.TsFileSequenceReader;
import org.apache.iotdb.tsfile.read.common.Field;
import org.apache.iotdb.tsfile.read.common.Path;
import org.apache.iotdb.tsfile.read.common.RowRecord;
import org.apache.iotdb.tsfile.read.query.dataset.EmptyDataSet;
import org.apache.iotdb.tsfile.read.query.dataset.QueryDataSet;
import org.apache.iotdb.tsfile.utils.Binary;
import org.apache.iotdb.tsfile.utils.Pair;
import org.apache.iotdb.tsfile.write.schema.IMeasurementSchema;
import org.apache.iotdb.tsfile.write.writer.RestorableTsFileIOWriter;

import org.slf4j.Logger;
import org.slf4j.LoggerFactory;

import java.io.File;
import java.io.IOException;
import java.lang.reflect.InvocationTargetException;
import java.util.ArrayList;
import java.util.Arrays;
import java.util.Collection;
import java.util.Collections;
import java.util.HashMap;
import java.util.HashSet;
import java.util.List;
import java.util.Map;
import java.util.Map.Entry;
import java.util.Set;

import static org.apache.iotdb.db.conf.IoTDBConstant.COLUMN_CANCELLED;
import static org.apache.iotdb.db.conf.IoTDBConstant.COLUMN_CHILD_NODES;
import static org.apache.iotdb.db.conf.IoTDBConstant.COLUMN_CHILD_PATHS;
import static org.apache.iotdb.db.conf.IoTDBConstant.COLUMN_COLUMN;
import static org.apache.iotdb.db.conf.IoTDBConstant.COLUMN_CONTINUOUS_QUERY_EVERY_INTERVAL;
import static org.apache.iotdb.db.conf.IoTDBConstant.COLUMN_CONTINUOUS_QUERY_FOR_INTERVAL;
import static org.apache.iotdb.db.conf.IoTDBConstant.COLUMN_CONTINUOUS_QUERY_NAME;
import static org.apache.iotdb.db.conf.IoTDBConstant.COLUMN_CONTINUOUS_QUERY_QUERY_SQL;
import static org.apache.iotdb.db.conf.IoTDBConstant.COLUMN_CONTINUOUS_QUERY_TARGET_PATH;
import static org.apache.iotdb.db.conf.IoTDBConstant.COLUMN_COUNT;
import static org.apache.iotdb.db.conf.IoTDBConstant.COLUMN_CREATED_TIME;
import static org.apache.iotdb.db.conf.IoTDBConstant.COLUMN_DEVICES;
import static org.apache.iotdb.db.conf.IoTDBConstant.COLUMN_DONE;
import static org.apache.iotdb.db.conf.IoTDBConstant.COLUMN_FUNCTION_CLASS;
import static org.apache.iotdb.db.conf.IoTDBConstant.COLUMN_FUNCTION_NAME;
import static org.apache.iotdb.db.conf.IoTDBConstant.COLUMN_FUNCTION_TYPE;
import static org.apache.iotdb.db.conf.IoTDBConstant.COLUMN_ITEM;
import static org.apache.iotdb.db.conf.IoTDBConstant.COLUMN_LOCK_INFO;
import static org.apache.iotdb.db.conf.IoTDBConstant.COLUMN_PRIVILEGE;
import static org.apache.iotdb.db.conf.IoTDBConstant.COLUMN_PROGRESS;
import static org.apache.iotdb.db.conf.IoTDBConstant.COLUMN_ROLE;
import static org.apache.iotdb.db.conf.IoTDBConstant.COLUMN_STORAGE_GROUP;
import static org.apache.iotdb.db.conf.IoTDBConstant.COLUMN_TASK_NAME;
import static org.apache.iotdb.db.conf.IoTDBConstant.COLUMN_TTL;
import static org.apache.iotdb.db.conf.IoTDBConstant.COLUMN_USER;
import static org.apache.iotdb.db.conf.IoTDBConstant.COLUMN_VALUE;
import static org.apache.iotdb.db.conf.IoTDBConstant.FUNCTION_TYPE_BUILTIN_UDAF;
import static org.apache.iotdb.db.conf.IoTDBConstant.FUNCTION_TYPE_BUILTIN_UDTF;
import static org.apache.iotdb.db.conf.IoTDBConstant.FUNCTION_TYPE_EXTERNAL_UDAF;
import static org.apache.iotdb.db.conf.IoTDBConstant.FUNCTION_TYPE_EXTERNAL_UDTF;
import static org.apache.iotdb.db.conf.IoTDBConstant.FUNCTION_TYPE_NATIVE;
import static org.apache.iotdb.db.conf.IoTDBConstant.QUERY_ID;
import static org.apache.iotdb.db.conf.IoTDBConstant.STATEMENT;
import static org.apache.iotdb.tsfile.common.constant.TsFileConstant.TSFILE_SUFFIX;

public class PlanExecutor implements IPlanExecutor {

  private static final Logger logger = LoggerFactory.getLogger(PlanExecutor.class);
  private static final Logger AUDIT_LOGGER =
      LoggerFactory.getLogger(IoTDBConstant.AUDIT_LOGGER_NAME);
  // for data query
  protected IQueryRouter queryRouter;
  // for administration
  private IAuthorizer authorizer;

  private static final String INSERT_MEASUREMENTS_FAILED_MESSAGE = "failed to insert measurements ";

  public PlanExecutor() throws QueryProcessException {
    queryRouter = new QueryRouter();
    try {
      authorizer = BasicAuthorizer.getInstance();
    } catch (AuthException e) {
      throw new QueryProcessException(e.getMessage());
    }
  }

  @Override
  public QueryDataSet processQuery(PhysicalPlan queryPlan, QueryContext context)
      throws IOException, StorageEngineException, QueryFilterOptimizationException,
          QueryProcessException, MetadataException, InterruptedException {
    if (queryPlan instanceof QueryPlan) {
      return processDataQuery((QueryPlan) queryPlan, context);
    } else if (queryPlan instanceof AuthorPlan) {
      return processAuthorQuery((AuthorPlan) queryPlan);
    } else if (queryPlan instanceof ShowPlan) {
      return processShowQuery((ShowPlan) queryPlan, context);
    } else {
      throw new QueryProcessException(String.format("Unrecognized query plan %s", queryPlan));
    }
  }

  @Override
  public boolean processNonQuery(PhysicalPlan plan)
      throws QueryProcessException, StorageGroupNotSetException, StorageEngineException {
    switch (plan.getOperatorType()) {
      case DELETE:
        delete((DeletePlan) plan);
        return true;
      case INSERT:
        insert((InsertRowPlan) plan);
        return true;
      case BATCH_INSERT_ONE_DEVICE:
        insert((InsertRowsOfOneDevicePlan) plan);
        return true;
      case BATCH_INSERT_ROWS:
        insert((InsertRowsPlan) plan);
        return true;
      case BATCH_INSERT:
        insertTablet((InsertTabletPlan) plan);
        return true;
      case MULTI_BATCH_INSERT:
        insertTablet((InsertMultiTabletPlan) plan);
        return true;
      case CREATE_ROLE:
      case DELETE_ROLE:
      case CREATE_USER:
      case REVOKE_USER_ROLE:
      case REVOKE_ROLE_PRIVILEGE:
      case REVOKE_USER_PRIVILEGE:
      case GRANT_ROLE_PRIVILEGE:
      case GRANT_USER_PRIVILEGE:
      case GRANT_USER_ROLE:
      case MODIFY_PASSWORD:
      case DELETE_USER:
        AuthorPlan author = (AuthorPlan) plan;
        return operateAuthor(author);
      case GRANT_WATERMARK_EMBEDDING:
        return operateWatermarkEmbedding(((DataAuthPlan) plan).getUsers(), true);
      case REVOKE_WATERMARK_EMBEDDING:
        return operateWatermarkEmbedding(((DataAuthPlan) plan).getUsers(), false);
      case DELETE_TIMESERIES:
        return deleteTimeSeries((DeleteTimeSeriesPlan) plan);
      case CREATE_TIMESERIES:
        return createTimeSeries((CreateTimeSeriesPlan) plan);
      case CREATE_ALIGNED_TIMESERIES:
        return createAlignedTimeSeries((CreateAlignedTimeSeriesPlan) plan);
      case CREATE_MULTI_TIMESERIES:
        return createMultiTimeSeries((CreateMultiTimeSeriesPlan) plan);
      case ALTER_TIMESERIES:
        return alterTimeSeries((AlterTimeSeriesPlan) plan);
      case SET_STORAGE_GROUP:
        return setStorageGroup((SetStorageGroupPlan) plan);
      case DELETE_STORAGE_GROUP:
        return deleteStorageGroups((DeleteStorageGroupPlan) plan);
      case TTL:
        operateTTL((SetTTLPlan) plan);
        return true;
      case LOAD_CONFIGURATION:
        loadConfiguration((LoadConfigurationPlan) plan);
        return true;
      case LOAD_FILES:
        operateLoadFiles((OperateFilePlan) plan);
        return true;
      case REMOVE_FILE:
        operateRemoveFile((OperateFilePlan) plan);
        return true;
      case MOVE_FILE:
        operateMoveFile((OperateFilePlan) plan);
        return true;
      case FLUSH:
        operateFlush((FlushPlan) plan);
        return true;
      case MERGE:
      case FULL_MERGE:
        operateMerge((MergePlan) plan);
        return true;
      case TRACING:
        operateTracing((TracingPlan) plan);
        return true;
      case SET_SYSTEM_MODE:
        operateSetSystemMode((SetSystemModePlan) plan);
        return true;
      case CLEAR_CACHE:
        operateClearCache();
        return true;
      case DELETE_PARTITION:
        DeletePartitionPlan p = (DeletePartitionPlan) plan;
        TimePartitionFilter filter =
            (storageGroupName, partitionId) ->
                storageGroupName.equals(
                        ((DeletePartitionPlan) plan).getStorageGroupName().getFullPath())
                    && p.getPartitionId().contains(partitionId);
        StorageEngine.getInstance()
            .removePartitions(((DeletePartitionPlan) plan).getStorageGroupName(), filter);
        return true;
      case CREATE_SCHEMA_SNAPSHOT:
        operateCreateSnapshot();
        return true;
      case CREATE_FUNCTION:
        return operateCreateFunction((CreateFunctionPlan) plan);
      case DROP_FUNCTION:
        return operateDropFunction((DropFunctionPlan) plan);
      case CREATE_TRIGGER:
        return operateCreateTrigger((CreateTriggerPlan) plan);
      case DROP_TRIGGER:
        return operateDropTrigger((DropTriggerPlan) plan);
      case START_TRIGGER:
        return operateStartTrigger((StartTriggerPlan) plan);
      case STOP_TRIGGER:
        return operateStopTrigger((StopTriggerPlan) plan);
      case CREATE_INDEX:
        throw new QueryProcessException("Create index hasn't been supported yet");
      case DROP_INDEX:
        throw new QueryProcessException("Drop index hasn't been supported yet");
      case KILL:
        try {
          operateKillQuery((KillQueryPlan) plan);
        } catch (QueryIdNotExsitException e) {
          throw new QueryProcessException(e.getMessage());
        }
        return true;
      case CREATE_TEMPLATE:
<<<<<<< HEAD
        return createDeviceTemplate((CreateTemplatePlan) plan);
      case SET_DEVICE_TEMPLATE:
        return setDeviceTemplate((SetDeviceTemplatePlan) plan);
      case EMPTY:
        return true;
=======
        return createSchemaTemplate((CreateTemplatePlan) plan);
      case SET_SCHEMA_TEMPLATE:
        return setSchemaTemplate((SetSchemaTemplatePlan) plan);
      case CREATE_CONTINUOUS_QUERY:
        return operateCreateContinuousQuery((CreateContinuousQueryPlan) plan);
      case DROP_CONTINUOUS_QUERY:
        return operateDropContinuousQuery((DropContinuousQueryPlan) plan);
>>>>>>> fb18357e
      default:
        throw new UnsupportedOperationException(
            String.format("operation %s is not supported", plan.getOperatorType()));
    }
  }

  private boolean createSchemaTemplate(CreateTemplatePlan createTemplatePlan)
      throws QueryProcessException {
    try {
      IoTDB.metaManager.createSchemaTemplate(createTemplatePlan);
    } catch (MetadataException e) {
      throw new QueryProcessException(e);
    }
    return true;
  }

  private boolean setSchemaTemplate(SetSchemaTemplatePlan setSchemaTemplatePlan)
      throws QueryProcessException {
    try {
      IoTDB.metaManager.setSchemaTemplate(setSchemaTemplatePlan);
    } catch (MetadataException e) {
      throw new QueryProcessException(e);
    }
    return true;
  }

  private boolean operateCreateFunction(CreateFunctionPlan plan) throws UDFRegistrationException {
    UDFRegistrationService.getInstance()
        .register(plan.getUdfName(), plan.getClassName(), plan.isTemporary(), true);
    return true;
  }

  private boolean operateDropFunction(DropFunctionPlan plan) throws UDFRegistrationException {
    UDFRegistrationService.getInstance().deregister(plan.getUdfName());
    return true;
  }

  private boolean operateCreateTrigger(CreateTriggerPlan plan)
      throws TriggerManagementException, TriggerExecutionException {
    TriggerRegistrationService.getInstance().register(plan);
    return true;
  }

  private boolean operateDropTrigger(DropTriggerPlan plan) throws TriggerManagementException {
    TriggerRegistrationService.getInstance().deregister(plan);
    return true;
  }

  private boolean operateStartTrigger(StartTriggerPlan plan)
      throws TriggerManagementException, TriggerExecutionException {
    TriggerRegistrationService.getInstance().activate(plan);
    return true;
  }

  private boolean operateStopTrigger(StopTriggerPlan plan) throws TriggerManagementException {
    TriggerRegistrationService.getInstance().inactivate(plan);
    return true;
  }

  private void operateMerge(MergePlan plan) throws StorageEngineException {
    if (plan.getOperatorType() == OperatorType.FULL_MERGE) {
      StorageEngine.getInstance().mergeAll(true);
    } else {
      StorageEngine.getInstance().mergeAll(false);
    }
  }

  private void operateClearCache() {
    ChunkCache.getInstance().clear();
    TimeSeriesMetadataCache.getInstance().clear();
  }

  private void operateCreateSnapshot() {
    IoTDB.metaManager.createMTreeSnapshot();
  }

  private void operateKillQuery(KillQueryPlan killQueryPlan) throws QueryIdNotExsitException {
    QueryTimeManager queryTimeManager = QueryTimeManager.getInstance();
    long killQueryId = killQueryPlan.getQueryId();
    if (killQueryId != -1) {
      if (queryTimeManager.getQueryInfoMap().get(killQueryId) != null) {
        queryTimeManager.killQuery(killQueryId);
      } else {
        throw new QueryIdNotExsitException(
            String.format(
                "Query Id %d is not exist, please check it.", killQueryPlan.getQueryId()));
      }
    } else {
      // if queryId is not specified, kill all running queries
      if (!queryTimeManager.getQueryInfoMap().isEmpty()) {
        synchronized (queryTimeManager.getQueryInfoMap()) {
          List<Long> queryIdList = new ArrayList<>(queryTimeManager.getQueryInfoMap().keySet());
          for (Long queryId : queryIdList) {
            queryTimeManager.killQuery(queryId);
          }
        }
      }
    }
  }

  /** when tracing off need Close the stream */
  private void operateTracing(TracingPlan plan) {
    IoTDBDescriptor.getInstance().getConfig().setEnablePerformanceTracing(plan.isTracingOn());
    if (!plan.isTracingOn()) {
      TracingManager.getInstance().close();
    } else {
      if (!TracingManager.getInstance().getWriterStatus()) {
        TracingManager.getInstance().openTracingWriteStream();
      }
    }
  }

  private void operateSetSystemMode(SetSystemModePlan plan) {
    IoTDBDescriptor.getInstance().getConfig().setReadOnly(plan.isReadOnly());
  }

  private void operateFlush(FlushPlan plan) throws StorageGroupNotSetException {
    if (plan.getPaths().isEmpty()) {
      StorageEngine.getInstance().syncCloseAllProcessor();
    } else {
      flushSpecifiedStorageGroups(plan);
    }

    if (!plan.getPaths().isEmpty()) {
      List<PartialPath> noExistSg = checkStorageGroupExist(plan.getPaths());
      if (!noExistSg.isEmpty()) {
        StringBuilder sb = new StringBuilder();
        noExistSg.forEach(storageGroup -> sb.append(storageGroup.getFullPath()).append(","));
        throw new StorageGroupNotSetException(sb.subSequence(0, sb.length() - 1).toString(), true);
      }
    }
  }

  private boolean operateCreateContinuousQuery(CreateContinuousQueryPlan plan)
      throws ContinuousQueryException {
    return ContinuousQueryService.getInstance().register(plan, true);
  }

  private boolean operateDropContinuousQuery(DropContinuousQueryPlan plan)
      throws ContinuousQueryException {
    return ContinuousQueryService.getInstance().deregister(plan);
  }

  public static void flushSpecifiedStorageGroups(FlushPlan plan)
      throws StorageGroupNotSetException {
    Map<PartialPath, List<Pair<Long, Boolean>>> storageGroupMap =
        plan.getStorageGroupPartitionIds();
    for (Entry<PartialPath, List<Pair<Long, Boolean>>> entry : storageGroupMap.entrySet()) {
      PartialPath storageGroupName = entry.getKey();
      // normal flush
      if (entry.getValue() == null) {
        if (plan.isSeq() == null) {
          StorageEngine.getInstance()
              .closeStorageGroupProcessor(storageGroupName, true, plan.isSync());
          StorageEngine.getInstance()
              .closeStorageGroupProcessor(storageGroupName, false, plan.isSync());
        } else {
          StorageEngine.getInstance()
              .closeStorageGroupProcessor(storageGroupName, plan.isSeq(), plan.isSync());
        }
      }
      // partition specified flush, for snapshot flush plan
      else {
        List<Pair<Long, Boolean>> partitionIdSequencePairs = entry.getValue();
        for (Pair<Long, Boolean> pair : partitionIdSequencePairs) {
          StorageEngine.getInstance()
              .closeStorageGroupProcessor(storageGroupName, pair.left, pair.right, true);
        }
      }
    }
  }

  protected QueryDataSet processDataQuery(QueryPlan queryPlan, QueryContext context)
      throws StorageEngineException, QueryFilterOptimizationException, QueryProcessException,
          IOException, InterruptedException {
    QueryDataSet queryDataSet;
    if (queryPlan instanceof AlignByDevicePlan) {
      queryDataSet = getAlignByDeviceDataSet((AlignByDevicePlan) queryPlan, context, queryRouter);
    } else {
      if (queryPlan.getPaths() == null || queryPlan.getPaths().isEmpty()) {
        // no time series are selected, return EmptyDataSet
        return new EmptyDataSet();
      } else if (queryPlan instanceof UDTFPlan) {
        UDTFPlan udtfPlan = (UDTFPlan) queryPlan;
        queryDataSet = queryRouter.udtfQuery(udtfPlan, context);
      } else if (queryPlan instanceof GroupByTimeFillPlan) {
        GroupByTimeFillPlan groupByFillPlan = (GroupByTimeFillPlan) queryPlan;
        queryDataSet = queryRouter.groupByFill(groupByFillPlan, context);
      } else if (queryPlan instanceof GroupByTimePlan) {
        GroupByTimePlan groupByTimePlan = (GroupByTimePlan) queryPlan;
        queryDataSet = queryRouter.groupBy(groupByTimePlan, context);
      } else if (queryPlan instanceof QueryIndexPlan) {
        throw new QueryProcessException("Query index hasn't been supported yet");
      } else if (queryPlan instanceof AggregationPlan) {
        AggregationPlan aggregationPlan = (AggregationPlan) queryPlan;
        queryDataSet = queryRouter.aggregate(aggregationPlan, context);
      } else if (queryPlan instanceof FillQueryPlan) {
        FillQueryPlan fillQueryPlan = (FillQueryPlan) queryPlan;
        queryDataSet = queryRouter.fill(fillQueryPlan, context);
      } else if (queryPlan instanceof LastQueryPlan) {
        queryDataSet = queryRouter.lastQuery((LastQueryPlan) queryPlan, context);
      } else {
        queryDataSet = queryRouter.rawDataQuery((RawDataQueryPlan) queryPlan, context);
      }
    }
    queryDataSet.setRowLimit(queryPlan.getRowLimit());
    queryDataSet.setRowOffset(queryPlan.getRowOffset());
    queryDataSet.setWithoutAllNull(queryPlan.isWithoutAllNull());
    queryDataSet.setWithoutAnyNull(queryPlan.isWithoutAnyNull());
    return queryDataSet;
  }

  protected AlignByDeviceDataSet getAlignByDeviceDataSet(
      AlignByDevicePlan plan, QueryContext context, IQueryRouter router) {
    return new AlignByDeviceDataSet(plan, context, router);
  }

  protected QueryDataSet processShowQuery(ShowPlan showPlan, QueryContext context)
      throws QueryProcessException, MetadataException {
    switch (showPlan.getShowContentType()) {
      case TTL:
        return processShowTTLQuery((ShowTTLPlan) showPlan);
      case FLUSH_TASK_INFO:
        return processShowFlushTaskInfo();
      case VERSION:
        return processShowVersion();
      case TIMESERIES:
        return processShowTimeseries((ShowTimeSeriesPlan) showPlan, context);
      case STORAGE_GROUP:
        return processShowStorageGroup((ShowStorageGroupPlan) showPlan);
      case LOCK_INFO:
        return processShowLockInfo((ShowLockInfoPlan) showPlan);
      case DEVICES:
        return processShowDevices((ShowDevicesPlan) showPlan);
      case CHILD_PATH:
        return processShowChildPaths((ShowChildPathsPlan) showPlan);
      case CHILD_NODE:
        return processShowChildNodes((ShowChildNodesPlan) showPlan);
      case COUNT_TIMESERIES:
        return processCountTimeSeries((CountPlan) showPlan);
      case COUNT_NODE_TIMESERIES:
        return processCountNodeTimeSeries((CountPlan) showPlan);
      case COUNT_DEVICES:
        return processCountDevices((CountPlan) showPlan);
      case COUNT_STORAGE_GROUP:
        return processCountStorageGroup((CountPlan) showPlan);
      case COUNT_NODES:
        return processCountNodes((CountPlan) showPlan);
      case MERGE_STATUS:
        return processShowMergeStatus();
      case QUERY_PROCESSLIST:
        return processShowQueryProcesslist();
      case FUNCTIONS:
        return processShowFunctions((ShowFunctionsPlan) showPlan);
      case TRIGGERS:
        return processShowTriggers();
      case CONTINUOUS_QUERY:
        return processShowContinuousQueries();
      default:
        throw new QueryProcessException(String.format("Unrecognized show plan %s", showPlan));
    }
  }

  private QueryDataSet processCountNodes(CountPlan countPlan) throws MetadataException {
    int num = getNodesNumInGivenLevel(countPlan.getPath(), countPlan.getLevel());
    return createSingleDataSet(COLUMN_COUNT, TSDataType.INT32, num);
  }

  private QueryDataSet processCountNodeTimeSeries(CountPlan countPlan) throws MetadataException {
    // get the nodes that need to group by first
    List<PartialPath> nodes = getNodesList(countPlan.getPath(), countPlan.getLevel());
    ListDataSet listDataSet =
        new ListDataSet(
            Arrays.asList(
                new PartialPath(COLUMN_COLUMN, false), new PartialPath(COLUMN_COUNT, false)),
            Arrays.asList(TSDataType.TEXT, TSDataType.INT32));
    for (PartialPath columnPath : nodes) {
      RowRecord record = new RowRecord(0);
      Field field = new Field(TSDataType.TEXT);
      field.setBinaryV(new Binary(columnPath.getFullPath()));
      Field field1 = new Field(TSDataType.INT32);
      // get the count of every group
      field1.setIntV(getPathsNum(columnPath));
      record.addField(field);
      record.addField(field1);
      listDataSet.putRecord(record);
    }
    return listDataSet;
  }

  private QueryDataSet processCountDevices(CountPlan countPlan) throws MetadataException {
    int num = getDevicesNum(countPlan.getPath());
    return createSingleDataSet(COLUMN_DEVICES, TSDataType.INT32, num);
  }

  private QueryDataSet processCountStorageGroup(CountPlan countPlan) throws MetadataException {
    int num = getStorageGroupNum(countPlan.getPath());
    return createSingleDataSet(COLUMN_STORAGE_GROUP, TSDataType.INT32, num);
  }

  private QueryDataSet createSingleDataSet(String columnName, TSDataType columnType, Object val) {
    SingleDataSet singleDataSet =
        new SingleDataSet(
            Collections.singletonList(new PartialPath(columnName, false)),
            Collections.singletonList(columnType));
    Field field = new Field(columnType);
    switch (columnType) {
      case TEXT:
        field.setBinaryV(((Binary) val));
        break;
      case FLOAT:
        field.setFloatV(((float) val));
        break;
      case INT32:
        field.setIntV(((int) val));
        break;
      case INT64:
        field.setLongV(((long) val));
        break;
      case DOUBLE:
        field.setDoubleV(((double) val));
        break;
      case BOOLEAN:
        field.setBoolV(((boolean) val));
        break;
      default:
        throw new UnSupportedDataTypeException("Unsupported data type" + columnType);
    }
    RowRecord record = new RowRecord(0);
    record.addField(field);
    singleDataSet.setRecord(record);
    return singleDataSet;
  }

  private int getDevicesNum(PartialPath path) throws MetadataException {
    return IoTDB.metaManager.getDevicesNum(path);
  }

  private int getStorageGroupNum(PartialPath path) throws MetadataException {
    return IoTDB.metaManager.getStorageGroupNum(path);
  }

  protected int getPathsNum(PartialPath path) throws MetadataException {
    return IoTDB.metaManager.getAllTimeseriesCount(path);
  }

  protected int getNodesNumInGivenLevel(PartialPath path, int level) throws MetadataException {
    return IoTDB.metaManager.getNodesCountInGivenLevel(path, level);
  }

  protected List<PartialPath> getPathsName(PartialPath path) throws MetadataException {
    return IoTDB.metaManager.getAllTimeseriesPath(path);
  }

  protected List<PartialPath> getNodesList(PartialPath schemaPattern, int level)
      throws MetadataException {
    return IoTDB.metaManager.getNodesList(schemaPattern, level);
  }

  private QueryDataSet processCountTimeSeries(CountPlan countPlan) throws MetadataException {
    int num = getPathsNum(countPlan.getPath());
    return createSingleDataSet(COLUMN_COUNT, TSDataType.INT32, num);
  }

  private QueryDataSet processShowDevices(ShowDevicesPlan showDevicesPlan)
      throws MetadataException {
    return new ShowDevicesDataSet(showDevicesPlan);
  }

  protected Set<PartialPath> getDevices(PartialPath path) throws MetadataException {
    return IoTDB.metaManager.getDevices(path);
  }

  private QueryDataSet processShowChildPaths(ShowChildPathsPlan showChildPathsPlan)
      throws MetadataException {
    Set<String> childPathsList = getPathNextChildren(showChildPathsPlan.getPath());
    ListDataSet listDataSet =
        new ListDataSet(
            Collections.singletonList(new PartialPath(COLUMN_CHILD_PATHS, false)),
            Collections.singletonList(TSDataType.TEXT));
    for (String s : childPathsList) {
      RowRecord record = new RowRecord(0);
      Field field = new Field(TSDataType.TEXT);
      field.setBinaryV(new Binary(s));
      record.addField(field);
      listDataSet.putRecord(record);
    }
    return listDataSet;
  }

  protected Set<String> getPathNextChildren(PartialPath path) throws MetadataException {
    return IoTDB.metaManager.getChildNodePathInNextLevel(path);
  }

  private QueryDataSet processShowChildNodes(ShowChildNodesPlan showChildNodesPlan)
      throws MetadataException {
    // getNodeNextChildren
    Set<String> childNodesList = getNodeNextChildren(showChildNodesPlan.getPath());
    ListDataSet listDataSet =
        new ListDataSet(
            Collections.singletonList(new PartialPath(COLUMN_CHILD_NODES, false)),
            Collections.singletonList(TSDataType.TEXT));
    for (String s : childNodesList) {
      RowRecord record = new RowRecord(0);
      Field field = new Field(TSDataType.TEXT);
      field.setBinaryV(new Binary(s));
      record.addField(field);
      listDataSet.putRecord(record);
    }
    return listDataSet;
  }

  protected Set<String> getNodeNextChildren(PartialPath path) throws MetadataException {
    return IoTDB.metaManager.getChildNodeInNextLevel(path);
  }

  protected List<PartialPath> getStorageGroupNames(PartialPath path) throws MetadataException {
    return IoTDB.metaManager.getStorageGroupPaths(path);
  }

  private QueryDataSet processShowStorageGroup(ShowStorageGroupPlan showStorageGroupPlan)
      throws MetadataException {
    ListDataSet listDataSet =
        new ListDataSet(
            Collections.singletonList(new PartialPath(COLUMN_STORAGE_GROUP, false)),
            Collections.singletonList(TSDataType.TEXT));
    List<PartialPath> storageGroupList = getStorageGroupNames(showStorageGroupPlan.getPath());
    addToDataSet(storageGroupList, listDataSet);
    return listDataSet;
  }

  private void addToDataSet(Collection<PartialPath> paths, ListDataSet dataSet) {
    for (PartialPath s : paths) {
      RowRecord record = new RowRecord(0);
      Field field = new Field(TSDataType.TEXT);
      field.setBinaryV(new Binary(s.getFullPath()));
      record.addField(field);
      dataSet.putRecord(record);
    }
  }

  private QueryDataSet processShowLockInfo(ShowLockInfoPlan showLockInfoPlan)
      throws MetadataException {
    ListDataSet listDataSet =
        new ListDataSet(
            Arrays.asList(
                new PartialPath(COLUMN_STORAGE_GROUP, false),
                new PartialPath(COLUMN_LOCK_INFO, false)),
            Arrays.asList(TSDataType.TEXT, TSDataType.TEXT));
    try {
      List<PartialPath> storageGroupList = getStorageGroupNames(showLockInfoPlan.getPath());
      List<String> lockHolderList = StorageEngine.getInstance().getLockInfo(storageGroupList);
      addLockInfoToDataSet(storageGroupList, lockHolderList, listDataSet);
    } catch (StorageEngineException e) {
      throw new MetadataException(e);
    }
    return listDataSet;
  }

  private void addLockInfoToDataSet(
      List<PartialPath> paths, List<String> lockHolderList, ListDataSet dataSet) {
    for (int i = 0; i < paths.size(); i++) {
      RowRecord record = new RowRecord(0);
      Field field = new Field(TSDataType.TEXT);
      field.setBinaryV(new Binary(paths.get(i).getFullPath()));
      record.addField(field);
      field = new Field(TSDataType.TEXT);
      field.setBinaryV(new Binary(lockHolderList.get(i)));
      record.addField(field);
      dataSet.putRecord(record);
    }
  }

  private QueryDataSet processShowTimeseries(
      ShowTimeSeriesPlan showTimeSeriesPlan, QueryContext context) throws MetadataException {
    return new ShowTimeseriesDataSet(showTimeSeriesPlan, context);
  }

  protected List<IStorageGroupMNode> getAllStorageGroupNodes() {
    return IoTDB.metaManager.getAllStorageGroupNodes();
  }

  private QueryDataSet processShowTTLQuery(ShowTTLPlan showTTLPlan) {
    ListDataSet listDataSet =
        new ListDataSet(
            Arrays.asList(
                new PartialPath(COLUMN_STORAGE_GROUP, false), new PartialPath(COLUMN_TTL, false)),
            Arrays.asList(TSDataType.TEXT, TSDataType.INT64));
    List<PartialPath> selectedSgs = showTTLPlan.getStorageGroups();

    List<IStorageGroupMNode> storageGroups = getAllStorageGroupNodes();
    int timestamp = 0;
    for (IStorageGroupMNode mNode : storageGroups) {
      PartialPath sgName = mNode.getPartialPath();
      if (!selectedSgs.isEmpty() && !selectedSgs.contains(sgName)) {
        continue;
      }
      RowRecord rowRecord = new RowRecord(timestamp++);
      Field sg = new Field(TSDataType.TEXT);
      Field ttl;
      sg.setBinaryV(new Binary(sgName.getFullPath()));
      if (mNode.getDataTTL() != Long.MAX_VALUE) {
        ttl = new Field(TSDataType.INT64);
        ttl.setLongV(mNode.getDataTTL());
      } else {
        ttl = null;
      }
      rowRecord.addField(sg);
      rowRecord.addField(ttl);
      listDataSet.putRecord(rowRecord);
    }

    return listDataSet;
  }

  private QueryDataSet processShowVersion() {
    SingleDataSet singleDataSet =
        new SingleDataSet(
            Collections.singletonList(new PartialPath(IoTDBConstant.COLUMN_VERSION, false)),
            Collections.singletonList(TSDataType.TEXT));
    Field field = new Field(TSDataType.TEXT);
    field.setBinaryV(new Binary(IoTDBConstant.VERSION));
    RowRecord rowRecord = new RowRecord(0);
    rowRecord.addField(field);
    singleDataSet.setRecord(rowRecord);
    return singleDataSet;
  }

  private QueryDataSet processShowFlushTaskInfo() {
    ListDataSet listDataSet =
        new ListDataSet(
            Arrays.asList(
                new PartialPath(COLUMN_ITEM, false), new PartialPath(COLUMN_VALUE, false)),
            Arrays.asList(TSDataType.TEXT, TSDataType.TEXT));

    int timestamp = 0;
    addRowRecordForShowQuery(
        listDataSet,
        timestamp++,
        "total number of flush tasks",
        Integer.toString(FlushTaskPoolManager.getInstance().getTotalTasks()));
    addRowRecordForShowQuery(
        listDataSet,
        timestamp++,
        "number of working flush tasks",
        Integer.toString(FlushTaskPoolManager.getInstance().getWorkingTasksNumber()));
    addRowRecordForShowQuery(
        listDataSet,
        timestamp,
        "number of waiting flush tasks",
        Integer.toString(FlushTaskPoolManager.getInstance().getWaitingTasksNumber()));
    return listDataSet;
  }

  private QueryDataSet processShowFunctions(ShowFunctionsPlan showPlan)
      throws QueryProcessException {
    ListDataSet listDataSet =
        new ListDataSet(
            Arrays.asList(
                new PartialPath(COLUMN_FUNCTION_NAME, false),
                new PartialPath(COLUMN_FUNCTION_TYPE, false),
                new PartialPath(COLUMN_FUNCTION_CLASS, false)),
            Arrays.asList(TSDataType.TEXT, TSDataType.TEXT, TSDataType.TEXT));

    appendUDFs(listDataSet, showPlan);
    appendNativeFunctions(listDataSet, showPlan);

    listDataSet.sort(
        (r1, r2) ->
            String.CASE_INSENSITIVE_ORDER.compare(
                r1.getFields().get(0).getStringValue(), r2.getFields().get(0).getStringValue()));
    return listDataSet;
  }

  @SuppressWarnings("squid:S3776")
  private void appendUDFs(ListDataSet listDataSet, ShowFunctionsPlan showPlan)
      throws QueryProcessException {
    for (UDFRegistrationInformation info :
        UDFRegistrationService.getInstance().getRegistrationInformation()) {
      if (showPlan.showTemporary() && !info.isTemporary()) {
        continue;
      }

      RowRecord rowRecord = new RowRecord(0); // ignore timestamp
      rowRecord.addField(Binary.valueOf(info.getFunctionName()), TSDataType.TEXT);
      String functionType = "";
      try {
        if (info.isBuiltin()) {
          if (info.isUDTF()) {
            functionType = FUNCTION_TYPE_BUILTIN_UDTF;
          } else if (info.isUDAF()) {
            functionType = FUNCTION_TYPE_BUILTIN_UDAF;
          }
        } else {
          if (info.isUDTF()) {
            functionType = FUNCTION_TYPE_EXTERNAL_UDTF;
          } else if (info.isUDAF()) {
            functionType = FUNCTION_TYPE_EXTERNAL_UDAF;
          }
        }
      } catch (InstantiationException
          | InvocationTargetException
          | NoSuchMethodException
          | IllegalAccessException e) {
        throw new QueryProcessException(e.toString());
      }
      rowRecord.addField(Binary.valueOf(functionType), TSDataType.TEXT);
      rowRecord.addField(Binary.valueOf(info.getClassName()), TSDataType.TEXT);
      listDataSet.putRecord(rowRecord);
    }
  }

  private QueryDataSet processShowContinuousQueries() {
    ListDataSet listDataSet =
        new ListDataSet(
            Arrays.asList(
                new PartialPath(COLUMN_CONTINUOUS_QUERY_NAME, false),
                new PartialPath(COLUMN_CONTINUOUS_QUERY_EVERY_INTERVAL, false),
                new PartialPath(COLUMN_CONTINUOUS_QUERY_FOR_INTERVAL, false),
                new PartialPath(COLUMN_CONTINUOUS_QUERY_QUERY_SQL, false),
                new PartialPath(COLUMN_CONTINUOUS_QUERY_TARGET_PATH, false)),
            Arrays.asList(
                TSDataType.TEXT,
                TSDataType.INT64,
                TSDataType.INT64,
                TSDataType.TEXT,
                TSDataType.TEXT));

    List<ShowContinuousQueriesResult> continuousQueriesList =
        ContinuousQueryService.getInstance().getShowContinuousQueriesResultList();

    for (ShowContinuousQueriesResult result : continuousQueriesList) {
      RowRecord record = new RowRecord(0);
      record.addField(Binary.valueOf(result.getContinuousQueryName()), TSDataType.TEXT);
      record.addField(result.getEveryInterval(), TSDataType.INT64);
      record.addField(result.getForInterval(), TSDataType.INT64);
      record.addField(Binary.valueOf(result.getQuerySql()), TSDataType.TEXT);
      record.addField(Binary.valueOf(result.getTargetPath().getFullPath()), TSDataType.TEXT);
      listDataSet.putRecord(record);
    }

    return listDataSet;
  }

  private void appendNativeFunctions(ListDataSet listDataSet, ShowFunctionsPlan showPlan) {
    if (showPlan.showTemporary()) {
      return;
    }

    final Binary functionType = Binary.valueOf(FUNCTION_TYPE_NATIVE);
    final Binary className = Binary.valueOf("");
    for (String functionName : SQLConstant.getNativeFunctionNames()) {
      RowRecord rowRecord = new RowRecord(0); // ignore timestamp
      rowRecord.addField(Binary.valueOf(functionName.toUpperCase()), TSDataType.TEXT);
      rowRecord.addField(functionType, TSDataType.TEXT);
      rowRecord.addField(className, TSDataType.TEXT);
      listDataSet.putRecord(rowRecord);
    }
  }

  private QueryDataSet processShowTriggers() {
    return TriggerRegistrationService.getInstance().show();
  }

  private void addRowRecordForShowQuery(
      ListDataSet listDataSet, int timestamp, String item, String value) {
    RowRecord rowRecord = new RowRecord(timestamp);
    Field itemField = new Field(TSDataType.TEXT);
    itemField.setBinaryV(new Binary(item));
    Field valueField = new Field(TSDataType.TEXT);
    valueField.setBinaryV(new Binary(value));
    rowRecord.addField(itemField);
    rowRecord.addField(valueField);
    listDataSet.putRecord(rowRecord);
  }

  @Override
  public void delete(DeletePlan deletePlan) throws QueryProcessException {
    AUDIT_LOGGER.info(
        "delete data from {} in [{},{}]",
        deletePlan.getPaths(),
        deletePlan.getDeleteStartTime(),
        deletePlan.getDeleteEndTime());
    for (PartialPath path : deletePlan.getPaths()) {
      delete(
          path,
          deletePlan.getDeleteStartTime(),
          deletePlan.getDeleteEndTime(),
          deletePlan.getIndex());
    }
  }

  private void operateLoadFiles(OperateFilePlan plan) throws QueryProcessException {
    File file = plan.getFile();
    if (!file.exists()) {
      throw new QueryProcessException(
          String.format("File path %s doesn't exists.", file.getPath()));
    }
    if (file.isDirectory()) {
      recursionFileDir(file, plan);
    } else {
      loadFile(file, plan);
    }
  }

  private void recursionFileDir(File curFile, OperateFilePlan plan) throws QueryProcessException {
    File[] files = curFile.listFiles();
    for (File file : files) {
      if (file.isDirectory()) {
        recursionFileDir(file, plan);
      } else {
        loadFile(file, plan);
      }
    }
  }

  private void loadFile(File file, OperateFilePlan plan) throws QueryProcessException {
    if (!file.getName().endsWith(TSFILE_SUFFIX)) {
      return;
    }
    TsFileResource tsFileResource = new TsFileResource(file);
    tsFileResource.setClosed(true);
    try {
      // check file
      RestorableTsFileIOWriter restorableTsFileIOWriter = new RestorableTsFileIOWriter(file);
      if (restorableTsFileIOWriter.hasCrashed()) {
        restorableTsFileIOWriter.close();
        throw new QueryProcessException(
            String.format(
                "Cannot load file %s because the file has crashed.", file.getAbsolutePath()));
      }
      Map<Path, IMeasurementSchema> schemaMap = new HashMap<>();

      List<ChunkGroupMetadata> chunkGroupMetadataList = new ArrayList<>();
      try (TsFileSequenceReader reader = new TsFileSequenceReader(file.getAbsolutePath(), false)) {
        reader.selfCheck(schemaMap, chunkGroupMetadataList, false);
        if (plan.getVerifyMetadata()) {
          loadNewTsFileVerifyMetadata(reader);
        }
      } catch (IOException e) {
        logger.warn("can not get timeseries metadata from {}.", file.getAbsoluteFile());
        throw new QueryProcessException(e.getMessage());
      }

      FileLoaderUtils.checkTsFileResource(tsFileResource);
      if (UpgradeUtils.isNeedUpgrade(tsFileResource)) {
        throw new QueryProcessException(
            String.format(
                "Cannot load file %s because the file's version is old which needs to be upgraded.",
                file.getAbsolutePath()));
      }

      // create schemas if they doesn't exist
      if (plan.isAutoCreateSchema()) {
        createSchemaAutomatically(chunkGroupMetadataList, schemaMap, plan.getSgLevel());
      }

      List<TsFileResource> splitResources = new ArrayList();
      if (tsFileResource.isSpanMultiTimePartitions()) {
        logger.info(
            "try to split the tsFile={} du to it spans multi partitions",
            tsFileResource.getTsFile().getPath());
        TsFileRewriteTool.rewriteTsFile(tsFileResource, splitResources);
        logger.info(
            "after split, the old tsFile was split to {} new tsFiles", splitResources.size());
      }

      if (splitResources.isEmpty()) {
        splitResources.add(tsFileResource);
      }

      for (TsFileResource resource : splitResources) {
        StorageEngine.getInstance().loadNewTsFile(resource);
      }
    } catch (Exception e) {
      throw new QueryProcessException(
          String.format("Cannot load file %s because %s", file.getAbsolutePath(), e.getMessage()));
    }
  }

  private void loadNewTsFileVerifyMetadata(TsFileSequenceReader tsFileSequenceReader)
      throws MetadataException, QueryProcessException, IOException {
    Map<String, List<TimeseriesMetadata>> metadataSet =
        tsFileSequenceReader.getAllTimeseriesMetadata();
    for (Map.Entry<String, List<TimeseriesMetadata>> entry : metadataSet.entrySet()) {
      String deviceId = entry.getKey();
      PartialPath devicePath = new PartialPath(deviceId);
      if (!IoTDB.metaManager.isPathExist(devicePath)) {
        continue;
      }
      for (TimeseriesMetadata metadata : entry.getValue()) {
        PartialPath fullPath =
            new PartialPath(deviceId + TsFileConstant.PATH_SEPARATOR + metadata.getMeasurementId());
        if (IoTDB.metaManager.isPathExist(fullPath)) {
          TSDataType dataType = IoTDB.metaManager.getSeriesSchema(fullPath).getType();
          if (dataType != metadata.getTSDataType()) {
            throw new QueryProcessException(
                fullPath.getFullPath()
                    + " is "
                    + metadata.getTSDataType().name()
                    + " in the loading TsFile but is "
                    + dataType.name()
                    + " in IoTDB.");
          }
        }
      }
    }
  }

  @SuppressWarnings("squid:S3776") // Suppress high Cognitive Complexity warning
  private void createSchemaAutomatically(
      List<ChunkGroupMetadata> chunkGroupMetadataList,
      Map<Path, IMeasurementSchema> knownSchemas,
      int sgLevel)
      throws QueryProcessException, MetadataException, IOException {
    if (chunkGroupMetadataList.isEmpty()) {
      return;
    }

    Set<PartialPath> registeredSeries = new HashSet<>();
    for (ChunkGroupMetadata chunkGroupMetadata : chunkGroupMetadataList) {
      String device = chunkGroupMetadata.getDevice();
      IMNode node =
          IoTDB.metaManager.getDeviceNodeWithAutoCreate(
              new PartialPath(device), true, true, sgLevel);
      for (ChunkMetadata chunkMetadata : chunkGroupMetadata.getChunkMetadataList()) {
        PartialPath series =
            new PartialPath(
                chunkGroupMetadata.getDevice()
                    + TsFileConstant.PATH_SEPARATOR
                    + chunkMetadata.getMeasurementUid());
        if (!registeredSeries.contains(series)) {
          registeredSeries.add(series);
          IMeasurementSchema schema =
              knownSchemas.get(new Path(series.getDevice(), series.getMeasurement()));
          if (schema == null) {
            throw new MetadataException(
                String.format(
                    "Can not get the schema of measurement [%s]",
                    chunkMetadata.getMeasurementUid()));
          }
          if (!node.hasChild(chunkMetadata.getMeasurementUid())) {
            IoTDB.metaManager.createTimeseries(
                series,
                schema.getType(),
                schema.getEncodingType(),
                schema.getCompressor(),
                Collections.emptyMap());
          } else if (!(node.getChild(chunkMetadata.getMeasurementUid())
              instanceof MeasurementMNode)) {
            throw new QueryProcessException(
                String.format("Current Path is not leaf node. %s", series));
          }
        }
      }
    }
  }

  private void operateRemoveFile(OperateFilePlan plan) throws QueryProcessException {
    try {
      if (!StorageEngine.getInstance().deleteTsfile(plan.getFile())) {
        throw new QueryProcessException(
            String.format("File %s doesn't exist.", plan.getFile().getName()));
      }
    } catch (StorageEngineException | IllegalPathException e) {
      throw new QueryProcessException(
          String.format("Cannot remove file because %s", e.getMessage()));
    }
  }

  private void operateMoveFile(OperateFilePlan plan) throws QueryProcessException {
    if (!plan.getTargetDir().exists() || !plan.getTargetDir().isDirectory()) {
      throw new QueryProcessException(
          String.format("Target dir %s is invalid.", plan.getTargetDir().getPath()));
    }
    try {
      if (!StorageEngine.getInstance().moveTsfile(plan.getFile(), plan.getTargetDir())) {
        throw new QueryProcessException(
            String.format("File %s doesn't exist.", plan.getFile().getName()));
      }
    } catch (StorageEngineException | IllegalPathException e) {
      throw new QueryProcessException(
          String.format(
              "Cannot move file %s to target directory %s because %s",
              plan.getFile().getPath(), plan.getTargetDir().getPath(), e.getMessage()));
    }
  }

  private void operateTTL(SetTTLPlan plan) throws QueryProcessException {
    try {
      List<PartialPath> storageGroupPaths =
          IoTDB.metaManager.getStorageGroupPaths(plan.getStorageGroup());
      for (PartialPath storagePath : storageGroupPaths) {
        IoTDB.metaManager.setTTL(storagePath, plan.getDataTTL());
        StorageEngine.getInstance().setTTL(storagePath, plan.getDataTTL());
      }
    } catch (MetadataException e) {
      throw new QueryProcessException(e);
    } catch (IOException e) {
      throw new QueryProcessException(e.getMessage());
    }
  }

  @Override
  public void update(PartialPath path, long startTime, long endTime, String value) {
    throw new UnsupportedOperationException("update is not supported now");
  }

  @Override
  public void delete(PartialPath path, long startTime, long endTime, long planIndex)
      throws QueryProcessException {
    try {
      StorageEngine.getInstance().delete(path, startTime, endTime, planIndex);
    } catch (StorageEngineException e) {
      throw new QueryProcessException(e);
    }
  }

  protected IMNode getSeriesSchemas(InsertPlan insertPlan) throws MetadataException {
    try {
      return IoTDB.metaManager.getSeriesSchemasAndReadLockDevice(insertPlan);
    } catch (IOException e) {
      throw new MetadataException(e);
    }
  }

  private void checkFailedMeasurments(InsertPlan plan)
      throws PathNotExistException, StorageEngineException {
    // check if all path not exist exceptions
    List<String> failedPaths = plan.getFailedMeasurements();
    List<Exception> exceptions = plan.getFailedExceptions();
    boolean isPathNotExistException = true;
    for (Exception e : exceptions) {
      Throwable curException = e;
      while (curException.getCause() != null) {
        curException = curException.getCause();
      }
      if (!(curException instanceof PathNotExistException)) {
        isPathNotExistException = false;
        break;
      }
    }
    if (isPathNotExistException) {
      throw new PathNotExistException(failedPaths);
    } else {
      throw new StorageEngineException(
          INSERT_MEASUREMENTS_FAILED_MESSAGE
              + plan.getFailedMeasurements()
              + (!exceptions.isEmpty() ? (" caused by " + exceptions.get(0).getMessage()) : ""));
    }
  }

  @Override
  public void insert(InsertRowsOfOneDevicePlan insertRowsOfOneDevicePlan)
      throws QueryProcessException {
    if (insertRowsOfOneDevicePlan.getRowPlans().length == 0) {
      return;
    }
    try {
      for (InsertRowPlan plan : insertRowsOfOneDevicePlan.getRowPlans()) {
        plan.setMeasurementMNodes(new IMeasurementMNode[plan.getMeasurements().length]);
        // check whether types are match
        getSeriesSchemas(plan);
        // we do not need to infer data type for insertRowsOfOneDevicePlan
        if (plan.isAligned()) {
          plan.setPrefixPath(plan.getPrefixPath().getDevicePath());
        }
      }
      // ok, we can begin to write data into the engine..
      StorageEngine.getInstance().insert(insertRowsOfOneDevicePlan);

      List<String> notExistedPaths = null;
      List<String> failedMeasurements = null;

      // If there are some exceptions, we assume they caused by the same reason.
      Exception exception = null;
      for (InsertRowPlan plan : insertRowsOfOneDevicePlan.getRowPlans()) {
        if (plan.getFailedMeasurements() != null) {
          if (notExistedPaths == null) {
            notExistedPaths = new ArrayList<>();
            failedMeasurements = new ArrayList<>();
          }
          // check if all path not exist exceptions
          List<String> failedPaths = plan.getFailedMeasurements();
          List<Exception> exceptions = plan.getFailedExceptions();
          boolean isPathNotExistException = true;
          for (Exception e : exceptions) {
            exception = e;
            Throwable curException = e;
            while (curException.getCause() != null) {
              curException = curException.getCause();
            }
            if (!(curException instanceof PathNotExistException)) {
              isPathNotExistException = false;
              break;
            }
          }
          if (isPathNotExistException) {
            notExistedPaths.addAll(failedPaths);
          } else {
            failedMeasurements.addAll(plan.getFailedMeasurements());
          }
        }
      }
      if (notExistedPaths != null && !notExistedPaths.isEmpty()) {
        throw new PathNotExistException(notExistedPaths);
      } else if (notExistedPaths != null && !failedMeasurements.isEmpty()) {
        throw new StorageEngineException(
            "failed to insert points "
                + failedMeasurements
                + (exception != null ? (" caused by " + exception.getMessage()) : ""));
      }

    } catch (StorageEngineException | MetadataException e) {
      throw new QueryProcessException(e);
    }
  }

  @Override
  public void insert(InsertRowsPlan plan) throws QueryProcessException {
    for (int i = 0; i < plan.getInsertRowPlanList().size(); i++) {
      if (plan.getResults().containsKey(i) || plan.isExecuted(i)) {
        continue;
      }
      try {
        insert(plan.getInsertRowPlanList().get(i));
      } catch (QueryProcessException e) {
        plan.getResults().put(i, RpcUtils.getStatus(e.getErrorCode(), e.getMessage()));
      }
    }
    if (!plan.getResults().isEmpty()) {
      throw new BatchProcessException(plan.getFailingStatus());
    }
  }

  @Override
  public void insert(InsertRowPlan insertRowPlan) throws QueryProcessException {
    try {
      insertRowPlan.setMeasurementMNodes(
          new IMeasurementMNode[insertRowPlan.getMeasurements().length]);
      // When insert data with sql statement, the data types will be null here.
      // We need to predicted the data types first
      if (insertRowPlan.getDataTypes()[0] == null) {
        for (int i = 0; i < insertRowPlan.getDataTypes().length; i++) {
          insertRowPlan.getDataTypes()[i] =
              TypeInferenceUtils.getPredictedDataType(
                  insertRowPlan.getValues()[i], insertRowPlan.isNeedInferType());
        }
      }
      // check whether types are match
      getSeriesSchemas(insertRowPlan);
      if (insertRowPlan.isAligned()) {
        insertRowPlan.setPrefixPathForAlignTimeSeries(
            insertRowPlan.getPrefixPath().getDevicePath());
      }
      insertRowPlan.transferType();
      StorageEngine.getInstance().insert(insertRowPlan);
      if (insertRowPlan.getFailedMeasurements() != null) {
        checkFailedMeasurments(insertRowPlan);
      }
    } catch (StorageEngineException | MetadataException e) {
      if (IoTDBDescriptor.getInstance().getConfig().isEnableStatMonitor()) {
        StatMonitor.getInstance().updateFailedStatValue();
      }
      throw new QueryProcessException(e);
    } catch (Exception e) {
      // update failed statistics
      if (IoTDBDescriptor.getInstance().getConfig().isEnableStatMonitor()) {
        StatMonitor.getInstance().updateFailedStatValue();
      }
      throw e;
    }
  }

  @Override
  public void insertTablet(InsertMultiTabletPlan insertMultiTabletPlan)
      throws QueryProcessException {
    for (int i = 0; i < insertMultiTabletPlan.getInsertTabletPlanList().size(); i++) {
      if (insertMultiTabletPlan.getResults().containsKey(i)
          || insertMultiTabletPlan.isExecuted(i)) {
        continue;
      }
      insertTablet(insertMultiTabletPlan.getInsertTabletPlanList().get(i));
    }
  }

  @Override
  public void insertTablet(InsertTabletPlan insertTabletPlan) throws QueryProcessException {
    if (insertTabletPlan.getRowCount() == 0) {
      return;
    }
    try {
      insertTabletPlan.setMeasurementMNodes(
          new IMeasurementMNode[insertTabletPlan.getMeasurements().length]);
      getSeriesSchemas(insertTabletPlan);
      if (insertTabletPlan.isAligned()) {
        insertTabletPlan.setPrefixPath(insertTabletPlan.getPrefixPath().getDevicePath());
      }
      StorageEngine.getInstance().insertTablet(insertTabletPlan);
      if (insertTabletPlan.getFailedMeasurements() != null) {
        checkFailedMeasurments(insertTabletPlan);
      }
    } catch (StorageEngineException | MetadataException e) {
      if (IoTDBDescriptor.getInstance().getConfig().isEnableStatMonitor()) {
        StatMonitor.getInstance().updateFailedStatValue();
      }
      throw new QueryProcessException(e);
    } catch (Exception e) {
      // update failed statistics
      if (IoTDBDescriptor.getInstance().getConfig().isEnableStatMonitor()) {
        StatMonitor.getInstance().updateFailedStatValue();
      }
      throw e;
    }
  }

  private boolean operateAuthor(AuthorPlan author) throws QueryProcessException {
    AuthorOperator.AuthorType authorType = author.getAuthorType();
    String userName = author.getUserName();
    String roleName = author.getRoleName();
    String password = author.getPassword();
    String newPassword = author.getNewPassword();
    Set<Integer> permissions = author.getPermissions();
    PartialPath nodeName = author.getNodeName();
    try {
      switch (authorType) {
        case UPDATE_USER:
          authorizer.updateUserPassword(userName, newPassword);
          break;
        case CREATE_USER:
          authorizer.createUser(userName, password);
          break;
        case CREATE_ROLE:
          authorizer.createRole(roleName);
          break;
        case DROP_USER:
          authorizer.deleteUser(userName);
          break;
        case DROP_ROLE:
          authorizer.deleteRole(roleName);
          break;
        case GRANT_ROLE:
          for (int i : permissions) {
            authorizer.grantPrivilegeToRole(roleName, nodeName.getFullPath(), i);
          }
          break;
        case GRANT_USER:
          for (int i : permissions) {
            authorizer.grantPrivilegeToUser(userName, nodeName.getFullPath(), i);
          }
          break;
        case GRANT_ROLE_TO_USER:
          authorizer.grantRoleToUser(roleName, userName);
          break;
        case REVOKE_USER:
          for (int i : permissions) {
            authorizer.revokePrivilegeFromUser(userName, nodeName.getFullPath(), i);
          }
          break;
        case REVOKE_ROLE:
          for (int i : permissions) {
            authorizer.revokePrivilegeFromRole(roleName, nodeName.getFullPath(), i);
          }
          break;
        case REVOKE_ROLE_FROM_USER:
          authorizer.revokeRoleFromUser(roleName, userName);
          break;
        default:
          throw new QueryProcessException("Unsupported operation " + authorType);
      }
    } catch (AuthException e) {
      throw new QueryProcessException(e.getMessage(), true);
    }
    return true;
  }

  private boolean operateWatermarkEmbedding(List<String> users, boolean useWatermark)
      throws QueryProcessException {
    try {
      for (String user : users) {
        authorizer.setUserUseWaterMark(user, useWatermark);
      }
    } catch (AuthException e) {
      throw new QueryProcessException(e.getMessage());
    }
    return true;
  }

  private boolean createTimeSeries(CreateTimeSeriesPlan createTimeSeriesPlan)
      throws QueryProcessException {
    try {
      IoTDB.metaManager.createTimeseries(createTimeSeriesPlan);
    } catch (MetadataException e) {
      throw new QueryProcessException(e);
    }
    return true;
  }

  private boolean createAlignedTimeSeries(CreateAlignedTimeSeriesPlan createAlignedTimeSeriesPlan)
      throws QueryProcessException {
    try {
      IoTDB.metaManager.createAlignedTimeSeries(createAlignedTimeSeriesPlan);
    } catch (MetadataException e) {
      throw new QueryProcessException(e);
    }
    return true;
  }

  @SuppressWarnings("squid:S3776") // high Cognitive Complexity
  private boolean createMultiTimeSeries(CreateMultiTimeSeriesPlan multiPlan)
      throws BatchProcessException {
    int dataTypeIdx = 0;
    for (int i = 0; i < multiPlan.getPaths().size(); i++) {
      if (multiPlan.getResults().containsKey(i) || multiPlan.isExecuted(i)) {
        continue;
      }
      PartialPath path = multiPlan.getPaths().get(i);
      String measurement = path.getMeasurement();
      CreateTimeSeriesPlan plan =
          new CreateTimeSeriesPlan(
              multiPlan.getPaths().get(i),
              multiPlan.getDataTypes().get(i),
              multiPlan.getEncodings().get(i),
              multiPlan.getCompressors().get(i),
              multiPlan.getProps() == null ? null : multiPlan.getProps().get(i),
              multiPlan.getTags() == null ? null : multiPlan.getTags().get(i),
              multiPlan.getAttributes() == null ? null : multiPlan.getAttributes().get(i),
              multiPlan.getAlias() == null ? null : multiPlan.getAlias().get(i));
      dataTypeIdx++;
      try {
        createTimeSeries(plan);
      } catch (QueryProcessException e) {
        multiPlan.getResults().put(i, RpcUtils.getStatus(e.getErrorCode(), e.getMessage()));
      }
    }
    if (!multiPlan.getResults().isEmpty()) {
      throw new BatchProcessException(multiPlan.getFailingStatus());
    }
    return true;
  }

  protected boolean deleteTimeSeries(DeleteTimeSeriesPlan deleteTimeSeriesPlan)
      throws QueryProcessException {
    AUDIT_LOGGER.info("delete timeseries {}", deleteTimeSeriesPlan.getPaths());
    List<PartialPath> deletePathList = deleteTimeSeriesPlan.getPaths();
    for (int i = 0; i < deletePathList.size(); i++) {
      PartialPath path = deletePathList.get(i);
      try {
        StorageEngine.getInstance().deleteTimeseries(path, deleteTimeSeriesPlan.getIndex());
        String failed = IoTDB.metaManager.deleteTimeseries(path);
        if (failed != null) {
          deleteTimeSeriesPlan
              .getResults()
              .put(i, RpcUtils.getStatus(TSStatusCode.NODE_DELETE_FAILED_ERROR, failed));
        }
      } catch (StorageEngineException | MetadataException e) {
        deleteTimeSeriesPlan
            .getResults()
            .put(i, RpcUtils.getStatus(e.getErrorCode(), e.getMessage()));
      }
    }
    if (!deleteTimeSeriesPlan.getResults().isEmpty()) {
      throw new BatchProcessException(deleteTimeSeriesPlan.getFailingStatus());
    }
    return true;
  }

  private boolean alterTimeSeries(AlterTimeSeriesPlan alterTimeSeriesPlan)
      throws QueryProcessException {
    PartialPath path = alterTimeSeriesPlan.getPath();
    Map<String, String> alterMap = alterTimeSeriesPlan.getAlterMap();
    try {
      switch (alterTimeSeriesPlan.getAlterType()) {
        case RENAME:
          String beforeName = alterMap.keySet().iterator().next();
          String currentName = alterMap.get(beforeName);
          IoTDB.metaManager.renameTagOrAttributeKey(beforeName, currentName, path);
          break;
        case SET:
          IoTDB.metaManager.setTagsOrAttributesValue(alterMap, path);
          break;
        case DROP:
          IoTDB.metaManager.dropTagsOrAttributes(alterMap.keySet(), path);
          break;
        case ADD_TAGS:
          IoTDB.metaManager.addTags(alterMap, path);
          break;
        case ADD_ATTRIBUTES:
          IoTDB.metaManager.addAttributes(alterMap, path);
          break;
        case UPSERT:
          IoTDB.metaManager.upsertTagsAndAttributes(
              alterTimeSeriesPlan.getAlias(),
              alterTimeSeriesPlan.getTagsMap(),
              alterTimeSeriesPlan.getAttributesMap(),
              path);
          break;
      }
    } catch (MetadataException e) {
      throw new QueryProcessException(e);
    } catch (IOException e) {
      throw new QueryProcessException(
          String.format(
              "Something went wrong while read/write the [%s]'s tag/attribute info.",
              path.getFullPath()));
    }
    return true;
  }

  public boolean setStorageGroup(SetStorageGroupPlan setStorageGroupPlan)
      throws QueryProcessException {
    AUDIT_LOGGER.info("set storage group to {}", setStorageGroupPlan.getPaths());
    PartialPath path = setStorageGroupPlan.getPath();
    try {
      IoTDB.metaManager.setStorageGroup(path);
    } catch (MetadataException e) {
      throw new QueryProcessException(e);
    }
    return true;
  }

  protected boolean deleteStorageGroups(DeleteStorageGroupPlan deleteStorageGroupPlan)
      throws QueryProcessException {
    AUDIT_LOGGER.info("delete storage group {}", deleteStorageGroupPlan.getPaths());
    List<PartialPath> deletePathList = new ArrayList<>();
    try {
      for (PartialPath storageGroupPath : deleteStorageGroupPlan.getPaths()) {
        List<PartialPath> allRelatedStorageGroupPath =
            IoTDB.metaManager.getStorageGroupPaths(storageGroupPath);
        if (allRelatedStorageGroupPath.isEmpty()) {
          throw new PathNotExistException(storageGroupPath.getFullPath(), true);
        }
        for (PartialPath path : allRelatedStorageGroupPath) {
          StorageEngine.getInstance().deleteStorageGroup(path);
          deletePathList.add(path);
        }
      }
      IoTDB.metaManager.deleteStorageGroups(deletePathList);
    } catch (MetadataException e) {
      throw new QueryProcessException(e);
    }
    return true;
  }

  protected QueryDataSet processAuthorQuery(AuthorPlan plan) throws QueryProcessException {
    AuthorType authorType = plan.getAuthorType();
    String userName = plan.getUserName();
    String roleName = plan.getRoleName();
    PartialPath path = plan.getNodeName();

    ListDataSet dataSet;

    try {
      switch (authorType) {
        case LIST_ROLE:
          dataSet = executeListRole(plan);
          break;
        case LIST_USER:
          dataSet = executeListUser(plan);
          break;
        case LIST_ROLE_USERS:
          dataSet = executeListRoleUsers(roleName);
          break;
        case LIST_USER_ROLES:
          dataSet = executeListUserRoles(userName);
          break;
        case LIST_ROLE_PRIVILEGE:
          dataSet = executeListRolePrivileges(roleName, path);
          break;
        case LIST_USER_PRIVILEGE:
          dataSet = executeListUserPrivileges(userName, path);
          break;
        default:
          throw new QueryProcessException("Unsupported operation " + authorType);
      }
    } catch (AuthException e) {
      throw new QueryProcessException(e.getMessage());
    }
    return dataSet;
  }

  private ListDataSet executeListRole(AuthorPlan plan) throws AuthException {
    ListDataSet dataSet =
        new ListDataSet(
            Collections.singletonList(new PartialPath(COLUMN_ROLE, false)),
            Collections.singletonList(TSDataType.TEXT));

    // check if current user is granted list_role privilege
    boolean hasListRolePrivilege =
        AuthorityChecker.check(
            plan.getLoginUserName(),
            Collections.emptyList(),
            plan.getOperatorType(),
            plan.getLoginUserName());
    if (!hasListRolePrivilege) {
      return dataSet;
    }

    List<String> roleList = authorizer.listAllRoles();
    addToDataSet(roleList, dataSet);
    return dataSet;
  }

  private void addToDataSet(List<String> strResults, ListDataSet dataSet) {
    int index = 0;
    for (String role : strResults) {
      RowRecord record = new RowRecord(index++);
      Field field = new Field(TSDataType.TEXT);
      field.setBinaryV(new Binary(role));
      record.addField(field);
      dataSet.putRecord(record);
    }
  }

  private ListDataSet executeListUser(AuthorPlan plan) throws AuthException {
    ListDataSet dataSet =
        new ListDataSet(
            Collections.singletonList(new PartialPath(COLUMN_USER, false)),
            Collections.singletonList(TSDataType.TEXT));

    // check if current user is granted list_user privilege
    boolean hasListUserPrivilege =
        AuthorityChecker.check(
            plan.getLoginUserName(),
            Collections.singletonList((plan.getNodeName())),
            plan.getOperatorType(),
            plan.getLoginUserName());
    if (!hasListUserPrivilege) {
      return dataSet;
    }

    List<String> userList = authorizer.listAllUsers();
    addToDataSet(userList, dataSet);
    return dataSet;
  }

  private ListDataSet executeListRoleUsers(String roleName) throws AuthException {
    Role role = authorizer.getRole(roleName);
    if (role == null) {
      throw new AuthException("No such role : " + roleName);
    }
    ListDataSet dataSet =
        new ListDataSet(
            Collections.singletonList(new PartialPath(COLUMN_USER, false)),
            Collections.singletonList(TSDataType.TEXT));
    List<String> userList = authorizer.listAllUsers();
    int index = 0;
    for (String userN : userList) {
      User userObj = authorizer.getUser(userN);
      if (userObj != null && userObj.hasRole(roleName)) {
        RowRecord record = new RowRecord(index++);
        Field field = new Field(TSDataType.TEXT);
        field.setBinaryV(new Binary(userN));
        record.addField(field);
        dataSet.putRecord(record);
      }
    }
    return dataSet;
  }

  private ListDataSet executeListUserRoles(String userName) throws AuthException {
    User user = authorizer.getUser(userName);
    if (user != null) {
      ListDataSet dataSet =
          new ListDataSet(
              Collections.singletonList(new PartialPath(COLUMN_ROLE, false)),
              Collections.singletonList(TSDataType.TEXT));
      int index = 0;
      for (String roleN : user.getRoleList()) {
        RowRecord record = new RowRecord(index++);
        Field field = new Field(TSDataType.TEXT);
        field.setBinaryV(new Binary(roleN));
        record.addField(field);
        dataSet.putRecord(record);
      }
      return dataSet;
    } else {
      throw new AuthException("No such user : " + userName);
    }
  }

  private ListDataSet executeListRolePrivileges(String roleName, PartialPath path)
      throws AuthException {
    Role role = authorizer.getRole(roleName);
    if (role != null) {
      List<PartialPath> headerList = new ArrayList<>();
      List<TSDataType> typeList = new ArrayList<>();
      headerList.add(new PartialPath(COLUMN_PRIVILEGE, false));
      typeList.add(TSDataType.TEXT);
      ListDataSet dataSet = new ListDataSet(headerList, typeList);
      int index = 0;
      for (PathPrivilege pathPrivilege : role.getPrivilegeList()) {
        if (path == null || AuthUtils.pathBelongsTo(path.getFullPath(), pathPrivilege.getPath())) {
          RowRecord record = new RowRecord(index++);
          Field field = new Field(TSDataType.TEXT);
          field.setBinaryV(new Binary(pathPrivilege.toString()));
          record.addField(field);
          dataSet.putRecord(record);
        }
      }
      return dataSet;
    } else {
      throw new AuthException("No such role : " + roleName);
    }
  }

  private ListDataSet executeListUserPrivileges(String userName, PartialPath path)
      throws AuthException {
    User user = authorizer.getUser(userName);
    if (user == null) {
      throw new AuthException("No such user : " + userName);
    }
    List<PartialPath> headerList = new ArrayList<>();
    List<TSDataType> typeList = new ArrayList<>();
    headerList.add(new PartialPath(COLUMN_ROLE, false));
    headerList.add(new PartialPath(COLUMN_PRIVILEGE, false));
    typeList.add(TSDataType.TEXT);
    typeList.add(TSDataType.TEXT);
    ListDataSet dataSet = new ListDataSet(headerList, typeList);
    int index = 0;
    for (PathPrivilege pathPrivilege : user.getPrivilegeList()) {
      if (path == null || AuthUtils.pathBelongsTo(path.getFullPath(), pathPrivilege.getPath())) {
        RowRecord record = new RowRecord(index++);
        Field roleF = new Field(TSDataType.TEXT);
        roleF.setBinaryV(new Binary(""));
        record.addField(roleF);
        Field privilegeF = new Field(TSDataType.TEXT);
        privilegeF.setBinaryV(new Binary(pathPrivilege.toString()));
        record.addField(privilegeF);
        dataSet.putRecord(record);
      }
    }
    for (String roleN : user.getRoleList()) {
      Role role = authorizer.getRole(roleN);
      if (role == null) {
        continue;
      }
      for (PathPrivilege pathPrivilege : role.getPrivilegeList()) {
        if (path == null || AuthUtils.pathBelongsTo(path.getFullPath(), pathPrivilege.getPath())) {
          RowRecord record = new RowRecord(index++);
          Field roleF = new Field(TSDataType.TEXT);
          roleF.setBinaryV(new Binary(roleN));
          record.addField(roleF);
          Field privilegeF = new Field(TSDataType.TEXT);
          privilegeF.setBinaryV(new Binary(pathPrivilege.toString()));
          record.addField(privilegeF);
          dataSet.putRecord(record);
        }
      }
    }
    return dataSet;
  }

  protected String deleteTimeSeries(PartialPath path) throws MetadataException {
    return IoTDB.metaManager.deleteTimeseries(path);
  }

  @SuppressWarnings("unused") // for the distributed version
  protected void loadConfiguration(LoadConfigurationPlan plan) throws QueryProcessException {
    IoTDBDescriptor.getInstance().loadHotModifiedProps();
  }

  private QueryDataSet processShowMergeStatus() {
    List<PartialPath> headerList = new ArrayList<>();
    List<TSDataType> typeList = new ArrayList<>();
    headerList.add(new PartialPath(COLUMN_STORAGE_GROUP, false));
    headerList.add(new PartialPath(COLUMN_TASK_NAME, false));
    headerList.add(new PartialPath(COLUMN_CREATED_TIME, false));
    headerList.add(new PartialPath(COLUMN_PROGRESS, false));
    headerList.add(new PartialPath(COLUMN_CANCELLED, false));
    headerList.add(new PartialPath(COLUMN_DONE, false));

    typeList.add(TSDataType.TEXT);
    typeList.add(TSDataType.TEXT);
    typeList.add(TSDataType.TEXT);
    typeList.add(TSDataType.TEXT);
    typeList.add(TSDataType.BOOLEAN);
    typeList.add(TSDataType.BOOLEAN);
    ListDataSet dataSet = new ListDataSet(headerList, typeList);
    Map<String, List<TaskStatus>>[] taskStatus = MergeManager.getINSTANCE().collectTaskStatus();
    for (Map<String, List<TaskStatus>> statusMap : taskStatus) {
      for (Entry<String, List<TaskStatus>> stringListEntry : statusMap.entrySet()) {
        for (TaskStatus status : stringListEntry.getValue()) {
          dataSet.putRecord(toRowRecord(status, stringListEntry.getKey()));
        }
      }
    }
    return dataSet;
  }

  public RowRecord toRowRecord(TaskStatus status, String storageGroup) {
    RowRecord record = new RowRecord(0);
    record.addField(new Binary(storageGroup), TSDataType.TEXT);
    record.addField(new Binary(status.getTaskName()), TSDataType.TEXT);
    record.addField(new Binary(status.getCreatedTime()), TSDataType.TEXT);
    record.addField(new Binary(status.getProgress()), TSDataType.TEXT);
    record.addField(status.isCancelled(), TSDataType.BOOLEAN);
    record.addField(status.isDone(), TSDataType.BOOLEAN);
    return record;
  }

  private QueryDataSet processShowQueryProcesslist() {
    ListDataSet listDataSet =
        new ListDataSet(
            Arrays.asList(new PartialPath(QUERY_ID, false), new PartialPath(STATEMENT, false)),
            Arrays.asList(TSDataType.INT64, TSDataType.TEXT));
    QueryTimeManager queryTimeManager = QueryTimeManager.getInstance();
    for (Entry<Long, QueryInfo> queryInfo : queryTimeManager.getQueryInfoMap().entrySet()) {
      RowRecord record = new RowRecord(queryInfo.getValue().getStartTime());
      record.addField(queryInfo.getKey(), TSDataType.INT64);
      record.addField(new Binary(queryInfo.getValue().getStatement()), TSDataType.TEXT);
      listDataSet.putRecord(record);
    }
    return listDataSet;
  }

  /**
   * @param storageGroups the storage groups to check
   * @return List of PartialPath the storage groups that not exist
   */
  List<PartialPath> checkStorageGroupExist(List<PartialPath> storageGroups) {
    List<PartialPath> noExistSg = new ArrayList<>();
    if (storageGroups == null) {
      return noExistSg;
    }
    for (PartialPath storageGroup : storageGroups) {
      if (!IoTDB.metaManager.isStorageGroup(storageGroup)) {
        noExistSg.add(storageGroup);
      }
    }
    return noExistSg;
  }
}<|MERGE_RESOLUTION|>--- conflicted
+++ resolved
@@ -364,13 +364,6 @@
         }
         return true;
       case CREATE_TEMPLATE:
-<<<<<<< HEAD
-        return createDeviceTemplate((CreateTemplatePlan) plan);
-      case SET_DEVICE_TEMPLATE:
-        return setDeviceTemplate((SetDeviceTemplatePlan) plan);
-      case EMPTY:
-        return true;
-=======
         return createSchemaTemplate((CreateTemplatePlan) plan);
       case SET_SCHEMA_TEMPLATE:
         return setSchemaTemplate((SetSchemaTemplatePlan) plan);
@@ -378,7 +371,8 @@
         return operateCreateContinuousQuery((CreateContinuousQueryPlan) plan);
       case DROP_CONTINUOUS_QUERY:
         return operateDropContinuousQuery((DropContinuousQueryPlan) plan);
->>>>>>> fb18357e
+      case EMPTY:
+        return true;
       default:
         throw new UnsupportedOperationException(
             String.format("operation %s is not supported", plan.getOperatorType()));
