--- conflicted
+++ resolved
@@ -18,6 +18,38 @@
  */
 package org.apache.iotdb.db.qp.executor;
 
+import static org.apache.iotdb.db.conf.IoTDBConstant.COLUMN_CHILD_PATHS;
+import static org.apache.iotdb.db.conf.IoTDBConstant.COLUMN_COLUMN;
+import static org.apache.iotdb.db.conf.IoTDBConstant.COLUMN_COUNT;
+import static org.apache.iotdb.db.conf.IoTDBConstant.COLUMN_DEVICES;
+import static org.apache.iotdb.db.conf.IoTDBConstant.COLUMN_ITEM;
+import static org.apache.iotdb.db.conf.IoTDBConstant.COLUMN_PARAMETER;
+import static org.apache.iotdb.db.conf.IoTDBConstant.COLUMN_PRIVILEGE;
+import static org.apache.iotdb.db.conf.IoTDBConstant.COLUMN_ROLE;
+import static org.apache.iotdb.db.conf.IoTDBConstant.COLUMN_STORAGE_GROUP;
+import static org.apache.iotdb.db.conf.IoTDBConstant.COLUMN_TIMESERIES;
+import static org.apache.iotdb.db.conf.IoTDBConstant.COLUMN_TIMESERIES_ALIAS;
+import static org.apache.iotdb.db.conf.IoTDBConstant.COLUMN_TIMESERIES_COMPRESSION;
+import static org.apache.iotdb.db.conf.IoTDBConstant.COLUMN_TIMESERIES_DATATYPE;
+import static org.apache.iotdb.db.conf.IoTDBConstant.COLUMN_TIMESERIES_ENCODING;
+import static org.apache.iotdb.db.conf.IoTDBConstant.COLUMN_TTL;
+import static org.apache.iotdb.db.conf.IoTDBConstant.COLUMN_USER;
+import static org.apache.iotdb.db.conf.IoTDBConstant.COLUMN_VALUE;
+import static org.apache.iotdb.tsfile.common.constant.TsFileConstant.PATH_SEPARATOR;
+import static org.apache.iotdb.tsfile.common.constant.TsFileConstant.TSFILE_SUFFIX;
+
+import java.io.File;
+import java.io.IOException;
+import java.util.ArrayList;
+import java.util.Arrays;
+import java.util.Collections;
+import java.util.HashMap;
+import java.util.HashSet;
+import java.util.LinkedList;
+import java.util.List;
+import java.util.Map;
+import java.util.Set;
+import java.util.TreeSet;
 import org.apache.iotdb.db.auth.AuthException;
 import org.apache.iotdb.db.auth.authorizer.IAuthorizer;
 import org.apache.iotdb.db.auth.authorizer.LocalFileAuthorizer;
@@ -46,8 +78,33 @@
 import org.apache.iotdb.db.qp.logical.sys.AuthorOperator;
 import org.apache.iotdb.db.qp.logical.sys.AuthorOperator.AuthorType;
 import org.apache.iotdb.db.qp.physical.PhysicalPlan;
-import org.apache.iotdb.db.qp.physical.crud.*;
-import org.apache.iotdb.db.qp.physical.sys.*;
+import org.apache.iotdb.db.qp.physical.crud.AggregationPlan;
+import org.apache.iotdb.db.qp.physical.crud.AlignByDevicePlan;
+import org.apache.iotdb.db.qp.physical.crud.DeletePlan;
+import org.apache.iotdb.db.qp.physical.crud.FillQueryPlan;
+import org.apache.iotdb.db.qp.physical.crud.GroupByFillPlan;
+import org.apache.iotdb.db.qp.physical.crud.GroupByPlan;
+import org.apache.iotdb.db.qp.physical.crud.InsertPlan;
+import org.apache.iotdb.db.qp.physical.crud.InsertTabletPlan;
+import org.apache.iotdb.db.qp.physical.crud.LastQueryPlan;
+import org.apache.iotdb.db.qp.physical.crud.QueryPlan;
+import org.apache.iotdb.db.qp.physical.crud.RawDataQueryPlan;
+import org.apache.iotdb.db.qp.physical.crud.UpdatePlan;
+import org.apache.iotdb.db.qp.physical.sys.AlterTimeSeriesPlan;
+import org.apache.iotdb.db.qp.physical.sys.AuthorPlan;
+import org.apache.iotdb.db.qp.physical.sys.CountPlan;
+import org.apache.iotdb.db.qp.physical.sys.CreateTimeSeriesPlan;
+import org.apache.iotdb.db.qp.physical.sys.DataAuthPlan;
+import org.apache.iotdb.db.qp.physical.sys.DeleteStorageGroupPlan;
+import org.apache.iotdb.db.qp.physical.sys.DeleteTimeSeriesPlan;
+import org.apache.iotdb.db.qp.physical.sys.OperateFilePlan;
+import org.apache.iotdb.db.qp.physical.sys.SetStorageGroupPlan;
+import org.apache.iotdb.db.qp.physical.sys.SetTTLPlan;
+import org.apache.iotdb.db.qp.physical.sys.ShowChildPathsPlan;
+import org.apache.iotdb.db.qp.physical.sys.ShowDevicesPlan;
+import org.apache.iotdb.db.qp.physical.sys.ShowPlan;
+import org.apache.iotdb.db.qp.physical.sys.ShowTTLPlan;
+import org.apache.iotdb.db.qp.physical.sys.ShowTimeSeriesPlan;
 import org.apache.iotdb.db.query.context.QueryContext;
 import org.apache.iotdb.db.query.dataset.AlignByDeviceDataSet;
 import org.apache.iotdb.db.query.dataset.ListDataSet;
@@ -77,17 +134,8 @@
 import org.apache.iotdb.tsfile.utils.Pair;
 import org.apache.iotdb.tsfile.write.schema.MeasurementSchema;
 import org.apache.iotdb.tsfile.write.writer.RestorableTsFileIOWriter;
-import org.apache.thrift.TException;
 import org.slf4j.Logger;
 import org.slf4j.LoggerFactory;
-
-import java.io.File;
-import java.io.IOException;
-import java.util.*;
-
-import static org.apache.iotdb.db.conf.IoTDBConstant.*;
-import static org.apache.iotdb.tsfile.common.constant.TsFileConstant.PATH_SEPARATOR;
-import static org.apache.iotdb.tsfile.common.constant.TsFileConstant.TSFILE_SUFFIX;
 
 public class PlanExecutor implements IPlanExecutor {
 
@@ -112,11 +160,7 @@
   @Override
   public QueryDataSet processQuery(PhysicalPlan queryPlan, QueryContext context)
       throws IOException, StorageEngineException, QueryFilterOptimizationException,
-<<<<<<< HEAD
-      QueryProcessException, MetadataException, TException, InterruptedException {
-=======
           QueryProcessException, MetadataException {
->>>>>>> 867a3e17
     if (queryPlan instanceof QueryPlan) {
       return processDataQuery((QueryPlan) queryPlan, context);
     } else if (queryPlan instanceof AuthorPlan) {
@@ -230,7 +274,7 @@
   }
 
   protected QueryDataSet processShowQuery(ShowPlan showPlan)
-      throws QueryProcessException, MetadataException, InterruptedException, TException, IOException {
+      throws QueryProcessException, MetadataException {
     switch (showPlan.getShowContentType()) {
       case TTL:
         return processShowTTLQuery((ShowTTLPlan) showPlan);
@@ -265,7 +309,7 @@
   }
 
   private QueryDataSet processCountNodes(CountPlan countPlan)
-      throws MetadataException, InterruptedException, TException, IOException {
+      throws MetadataException {
     List<String> nodes = getNodesList(countPlan.getPath().toString(), countPlan.getLevel());
     int num = nodes.size();
     SingleDataSet singleDataSet =
@@ -281,7 +325,7 @@
   }
 
   private QueryDataSet processCountNodeTimeSeries(CountPlan countPlan)
-      throws MetadataException, InterruptedException, TException, IOException {
+      throws MetadataException {
     List<String> nodes = getNodesList(countPlan.getPath().toString(), countPlan.getLevel());
     ListDataSet listDataSet =
         new ListDataSet(
@@ -304,7 +348,7 @@
     return MManager.getInstance().getAllTimeseriesName(path);
   }
 
-  protected List<String> getNodesList(String schemaPattern, int level) throws MetadataException, IOException, TException, InterruptedException {
+  protected List<String> getNodesList(String schemaPattern, int level) throws MetadataException {
     return MManager.getInstance().getNodesList(schemaPattern, level);
   }
 
@@ -344,7 +388,7 @@
   }
 
   private QueryDataSet processShowChildPaths(ShowChildPathsPlan showChildPathsPlan)
-      throws MetadataException, InterruptedException {
+      throws MetadataException {
     Set<String> childPathsList = getPathNextChildren(showChildPathsPlan.getPath().toString());
     ListDataSet listDataSet =
         new ListDataSet(
@@ -360,14 +404,8 @@
     return listDataSet;
   }
 
-<<<<<<< HEAD
-  protected Set<String> getPathNextChildren(String path)
-      throws MetadataException, InterruptedException {
-     return MManager.getInstance().getChildNodePathInNextLevel(path);
-=======
   protected Set<String> getPathNextChildren(String path) throws MetadataException {
     return MManager.getInstance().getChildNodePathInNextLevel(path);
->>>>>>> 867a3e17
   }
 
   protected List<String> getAllStorageGroupNames() {
@@ -375,18 +413,11 @@
   }
 
   private QueryDataSet processShowStorageGroup() {
-<<<<<<< HEAD
-    ListDataSet listDataSet = new ListDataSet(
-        Collections.singletonList(new Path(COLUMN_STORAGE_GROUP)),
-        Collections.singletonList(TSDataType.TEXT));
-    List<String> storageGroupList = getAllStorageGroupNames();
-=======
     ListDataSet listDataSet =
         new ListDataSet(
             Collections.singletonList(new Path(COLUMN_STORAGE_GROUP)),
             Collections.singletonList(TSDataType.TEXT));
-    List<String> storageGroupList = MManager.getInstance().getAllStorageGroupNames();
->>>>>>> 867a3e17
+    List<String> storageGroupList = getAllStorageGroupNames();
     for (String s : storageGroupList) {
       RowRecord record = new RowRecord(0);
       Field field = new Field(TSDataType.TEXT);
@@ -399,21 +430,13 @@
 
   private QueryDataSet processShowTimeseriesWithIndex(ShowTimeSeriesPlan showTimeSeriesPlan)
       throws MetadataException {
-<<<<<<< HEAD
     List<ShowTimeSeriesResult> timeseriesList = showTimeseriesWithIndex(showTimeSeriesPlan);
-=======
-    List<ShowTimeSeriesResult> timeseriesList = mManager.getAllTimeseriesSchema(showTimeSeriesPlan);
->>>>>>> 867a3e17
     return getQueryDataSet(timeseriesList);
   }
 
   private QueryDataSet processShowTimeseries(ShowTimeSeriesPlan showTimeSeriesPlan)
       throws MetadataException {
-<<<<<<< HEAD
     List<ShowTimeSeriesResult> timeseriesList =  showTimeseries(showTimeSeriesPlan);
-=======
-    List<ShowTimeSeriesResult> timeseriesList = mManager.showTimeseries(showTimeSeriesPlan);
->>>>>>> 867a3e17
     return getQueryDataSet(timeseriesList);
   }
 
@@ -457,7 +480,6 @@
     return listDataSet;
   }
 
-<<<<<<< HEAD
   protected List<ShowTimeSeriesResult> showTimeseries(ShowTimeSeriesPlan plan) throws MetadataException {
     return MManager.getInstance().showTimeseries(plan);
   }
@@ -466,11 +488,8 @@
     return MManager.getInstance().getAllTimeseriesSchema(plan);
   }
 
-  private void updateRecord(RowRecord record, Map<String, String> tagAndAttribute, List<Path> paths) {
-=======
   private void updateRecord(
       RowRecord record, Map<String, String> tagAndAttribute, List<Path> paths) {
->>>>>>> 867a3e17
     for (int i = 6; i < paths.size(); i++) {
       updateRecord(record, tagAndAttribute.get(paths.get(i).getFullPath()));
     }
@@ -808,14 +827,9 @@
 
   @Override
   public void insert(InsertPlan insertPlan) throws QueryProcessException {
-    MNode node = null;
     try {
       String[] measurementList = insertPlan.getMeasurements();
       String deviceId = insertPlan.getDeviceId();
-<<<<<<< HEAD
-=======
-      node = mManager.getDeviceNodeWithAutoCreateAndReadLock(deviceId);
->>>>>>> 867a3e17
       String[] strValues = insertPlan.getValues();
       MeasurementSchema[] schemas = getSeriesSchemas(measurementList, deviceId, strValues);
       insertPlan.setSchemas(schemas);
@@ -831,59 +845,49 @@
 
     MNode node = null;
     try {
-      node = mManager.getDeviceNodeWithAutoCreateStorageGroup(deviceId);
+      node = mManager.getDeviceNodeWithAutoCreateAndReadLock(deviceId);
     } catch (PathNotExistException e) {
       // ignore
     }
-    for (int i = 0; i < measurementList.length; i++) {
-      String measurement = measurementList[i];
-
-      if (node != null && !node.hasChild(measurement)) {
-        if (!IoTDBDescriptor.getInstance().getConfig().isAutoCreateSchemaEnabled()) {
-          MeasurementSchema schema = MManager.getInstance()
-              .getSeriesSchema(deviceId, measurement);
-          if (schema != null) {
-            schemas[i] = schema;
-            continue;
-          } else {
-            throw new PathNotExistException(deviceId + PATH_SEPARATOR + measurement);
+    try {
+      for (int i = 0; i < measurementList.length; i++) {
+        String measurement = measurementList[i];
+
+        if (node != null && !node.hasChild(measurement)) {
+          if (!IoTDBDescriptor.getInstance().getConfig().isAutoCreateSchemaEnabled()) {
+            MeasurementSchema schema = MManager.getInstance()
+                .getSeriesSchema(deviceId, measurement);
+            if (schema != null) {
+              schemas[i] = schema;
+              continue;
+            } else {
+              throw new PathNotExistException(deviceId + PATH_SEPARATOR + measurement);
+            }
           }
+          TSDataType dataType = TypeInferenceUtils.getPredictedDataType(strValues[i]);
+          Path path = new Path(deviceId, measurement);
+
+          internalCreateTimeseries(path.toString(), dataType);
+          LeafMNode measurementNode = (LeafMNode) node.getChild(measurement);
+          schemas[i] = measurementNode.getSchema();
+        } else if (node != null) {
+          LeafMNode measurementNode = (LeafMNode) node.getChild(measurement);
+          schemas[i] = measurementNode.getSchema();
+        } else {
+          schemas[i] = MManager.getInstance().getSeriesSchema(deviceId, measurement);
         }
-        TSDataType dataType = TypeInferenceUtils.getPredictedDataType(strValues[i]);
-        Path path = new Path(deviceId, measurement);
-
-        internalCreateTimeseries(path.toString(), dataType);
-        LeafMNode measurementNode = (LeafMNode) node.getChild(measurement);
-        schemas[i] = measurementNode.getSchema();
-      } else if (node != null) {
-        LeafMNode measurementNode = (LeafMNode) node.getChild(measurement);
-        schemas[i] = measurementNode.getSchema();
-      } else {
-        schemas[i] = MManager.getInstance().getSeriesSchema(deviceId, measurement);
-      }
-<<<<<<< HEAD
-=======
-
-      insertPlan.setSchemas(schemas);
-      StorageEngine.getInstance().insert(insertPlan);
-    } catch (StorageEngineException | MetadataException e) {
-      throw new QueryProcessException(e);
+      }
     } finally {
       if (node != null) {
         ((InternalMNode) node).readUnlock();
       }
->>>>>>> 867a3e17
     }
     return schemas;
   }
-<<<<<<< HEAD
+
   /**
    * create timeseries with ignore PathAlreadyExistException
    */
-=======
-
-  /** create timeseries with ignore PathAlreadyExistException */
->>>>>>> 867a3e17
   private void internalCreateTimeseries(String path, TSDataType dataType) throws MetadataException {
     try {
       mManager.createTimeseries(
@@ -1155,12 +1159,8 @@
     }
   }
 
-<<<<<<< HEAD
   protected QueryDataSet processAuthorQuery(AuthorPlan plan)
       throws QueryProcessException {
-=======
-  private QueryDataSet processAuthorQuery(AuthorPlan plan) throws QueryProcessException {
->>>>>>> 867a3e17
     AuthorType authorType = plan.getAuthorType();
     String userName = plan.getUserName();
     String roleName = plan.getRoleName();
