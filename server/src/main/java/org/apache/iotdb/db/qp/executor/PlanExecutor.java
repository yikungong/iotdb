--- conflicted
+++ resolved
@@ -944,13 +944,9 @@
     } catch (StorageEngineException | MetadataException e) {
       throw new QueryProcessException(e);
     } finally {
-<<<<<<< HEAD
       // TODO: put lock and unlock in the same block
-      mManager.unlockInsert(insertRowPlan.getDeviceId());
-=======
       mManager.unlockDeviceReadLock(insertRowPlan.getDeviceId());
->>>>>>> 6f8e68dd
-    }
+  }
   }
 
   @Override
