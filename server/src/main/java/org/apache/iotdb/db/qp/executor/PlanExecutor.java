--- conflicted
+++ resolved
@@ -123,21 +123,15 @@
 import org.apache.iotdb.db.qp.physical.sys.AlterTimeSeriesPlan;
 import org.apache.iotdb.db.qp.physical.sys.AuthorPlan;
 import org.apache.iotdb.db.qp.physical.sys.CountPlan;
-<<<<<<< HEAD
+import org.apache.iotdb.db.qp.physical.sys.CreateFunctionPlan;
 import org.apache.iotdb.db.qp.physical.sys.CreateIndexPlan;
-=======
-import org.apache.iotdb.db.qp.physical.sys.CreateFunctionPlan;
->>>>>>> 38f50336
 import org.apache.iotdb.db.qp.physical.sys.CreateMultiTimeSeriesPlan;
 import org.apache.iotdb.db.qp.physical.sys.CreateTimeSeriesPlan;
 import org.apache.iotdb.db.qp.physical.sys.DataAuthPlan;
 import org.apache.iotdb.db.qp.physical.sys.DeleteStorageGroupPlan;
 import org.apache.iotdb.db.qp.physical.sys.DeleteTimeSeriesPlan;
-<<<<<<< HEAD
+import org.apache.iotdb.db.qp.physical.sys.DropFunctionPlan;
 import org.apache.iotdb.db.qp.physical.sys.DropIndexPlan;
-=======
-import org.apache.iotdb.db.qp.physical.sys.DropFunctionPlan;
->>>>>>> 38f50336
 import org.apache.iotdb.db.qp.physical.sys.FlushPlan;
 import org.apache.iotdb.db.qp.physical.sys.KillQueryPlan;
 import org.apache.iotdb.db.qp.physical.sys.LoadConfigurationPlan;
@@ -320,10 +314,7 @@
       case CREATE_INDEX:
         return createIndex((CreateIndexPlan) plan);
       case DROP_INDEX:
-<<<<<<< HEAD
         return dropIndex((DropIndexPlan) plan);
-=======
-        throw new QueryProcessException("Drop index hasn't been supported yet");
       case KILL:
         try {
           operateKillQuery((KillQueryPlan) plan);
@@ -331,7 +322,6 @@
           throw new QueryProcessException(e.getMessage());
         }
         return true;
->>>>>>> 38f50336
       default:
         throw new UnsupportedOperationException(
             String.format("operation %s is not supported", plan.getOperatorType()));
@@ -1299,7 +1289,17 @@
     return true;
   }
 
-<<<<<<< HEAD
+  private String deleteTimeSeries(PartialPath path, List<String> nonExistPaths)
+      throws MetadataException {
+    String failedTimeseries = null;
+    try {
+      failedTimeseries = IoTDB.metaManager.deleteTimeseries(path);
+    } catch (PathNotExistException e) {
+      nonExistPaths.add(path.getFullPath());
+    }
+    return failedTimeseries;
+  }
+
   private boolean createIndex(CreateIndexPlan createIndexPlan)
       throws QueryProcessException {
     List<PartialPath> paths = createIndexPlan.getPaths();
@@ -1327,19 +1327,6 @@
     }
     return true;
   }
-=======
-  private String deleteTimeSeries(PartialPath path, List<String> nonExistPaths)
-      throws MetadataException {
-    String failedTimeseries = null;
-    try {
-      failedTimeseries = IoTDB.metaManager.deleteTimeseries(path);
-    } catch (PathNotExistException e) {
-      nonExistPaths.add(path.getFullPath());
-    }
-    return failedTimeseries;
-  }
-
->>>>>>> 38f50336
   private boolean alterTimeSeries(AlterTimeSeriesPlan alterTimeSeriesPlan)
       throws QueryProcessException {
     PartialPath path = alterTimeSeriesPlan.getPath();
