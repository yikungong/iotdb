--- conflicted
+++ resolved
@@ -55,11 +55,7 @@
   }
 
   public PhysicalPlan parseSQLToPhysicalPlan(String sqlStr)
-<<<<<<< HEAD
-      throws QueryProcessException {
-=======
       throws QueryProcessException, ParseCancellationException{
->>>>>>> 8bf34010
     IoTDBConfig config = IoTDBDescriptor.getInstance().getConfig();
     return parseSQLToPhysicalPlan(sqlStr, config.getZoneID());
   }
