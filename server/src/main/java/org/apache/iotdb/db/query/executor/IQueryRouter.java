/*
 * Licensed to the Apache Software Foundation (ASF) under one
 * or more contributor license agreements.  See the NOTICE file
 * distributed with this work for additional information
 * regarding copyright ownership.  The ASF licenses this file
 * to you under the Apache License, Version 2.0 (the
 * "License"); you may not use this file except in compliance
 * with the License.  You may obtain a copy of the License at
 *
 *     http://www.apache.org/licenses/LICENSE-2.0
 *
 * Unless required by applicable law or agreed to in writing,
 * software distributed under the License is distributed on an
 * "AS IS" BASIS, WITHOUT WARRANTIES OR CONDITIONS OF ANY
 * KIND, either express or implied.  See the License for the
 * specific language governing permissions and limitations
 * under the License.
 */
package org.apache.iotdb.db.query.executor;

import java.io.IOException;
import org.apache.iotdb.db.exception.StorageEngineException;
import org.apache.iotdb.db.exception.index.QueryIndexException;
import org.apache.iotdb.db.exception.query.QueryProcessException;
import org.apache.iotdb.db.qp.physical.crud.AggregationPlan;
import org.apache.iotdb.db.qp.physical.crud.FillQueryPlan;
import org.apache.iotdb.db.qp.physical.crud.GroupByTimeFillPlan;
import org.apache.iotdb.db.qp.physical.crud.GroupByTimePlan;
import org.apache.iotdb.db.qp.physical.crud.LastQueryPlan;
import org.apache.iotdb.db.qp.physical.crud.QueryIndexPlan;
import org.apache.iotdb.db.qp.physical.crud.RawDataQueryPlan;
import org.apache.iotdb.db.qp.physical.crud.UDTFPlan;
import org.apache.iotdb.db.query.context.QueryContext;
import org.apache.iotdb.tsfile.exception.filter.QueryFilterOptimizationException;
import org.apache.iotdb.tsfile.read.query.dataset.QueryDataSet;

public interface IQueryRouter {

  /**
   * Execute physical plan.
   */
  QueryDataSet rawDataQuery(RawDataQueryPlan queryPlan, QueryContext context)
      throws StorageEngineException, QueryProcessException;

  /**
   * Execute aggregation query.
   */
  QueryDataSet aggregate(AggregationPlan aggregationPlan, QueryContext context)
      throws QueryFilterOptimizationException, StorageEngineException, IOException, QueryProcessException;

  /**
   * Execute groupBy query.
   */
  QueryDataSet groupBy(GroupByTimePlan groupByTimePlan, QueryContext context)
      throws QueryFilterOptimizationException, StorageEngineException,
      QueryProcessException, IOException;

  /**
   * Execute fill query.
   */
  QueryDataSet fill(FillQueryPlan fillQueryPlan, QueryContext context)
      throws StorageEngineException, QueryProcessException, IOException;

  /**
   * Execute group by fill query
   */
  QueryDataSet groupByFill(GroupByTimeFillPlan groupByFillPlan, QueryContext context)
      throws QueryFilterOptimizationException, StorageEngineException,
      QueryProcessException, IOException;

  /**
   * Execute last query
   */
  QueryDataSet lastQuery(LastQueryPlan lastQueryPlan, QueryContext context)
      throws StorageEngineException, QueryProcessException, IOException;

  /**
<<<<<<< HEAD
   * Query executor
   * @param queryPlan
   * @param context
   * @return
   */
  QueryDataSet indexQuery(QueryIndexPlan queryPlan, QueryContext context)
      throws QueryIndexException, StorageEngineException;
=======
   * Execute UDTF query
   */
  QueryDataSet udtfQuery(UDTFPlan udtfPlan, QueryContext context)
      throws StorageEngineException, QueryProcessException, IOException, InterruptedException;
>>>>>>> 38f50336
}<|MERGE_RESOLUTION|>--- conflicted
+++ resolved
@@ -75,7 +75,12 @@
       throws StorageEngineException, QueryProcessException, IOException;
 
   /**
-<<<<<<< HEAD
+   * Execute UDTF query
+   */
+  QueryDataSet udtfQuery(UDTFPlan udtfPlan, QueryContext context)
+      throws StorageEngineException, QueryProcessException, IOException, InterruptedException;
+
+  /**
    * Query executor
    * @param queryPlan
    * @param context
@@ -83,10 +88,4 @@
    */
   QueryDataSet indexQuery(QueryIndexPlan queryPlan, QueryContext context)
       throws QueryIndexException, StorageEngineException;
-=======
-   * Execute UDTF query
-   */
-  QueryDataSet udtfQuery(UDTFPlan udtfPlan, QueryContext context)
-      throws StorageEngineException, QueryProcessException, IOException, InterruptedException;
->>>>>>> 38f50336
 }