--- conflicted
+++ resolved
@@ -25,12 +25,9 @@
 import org.apache.iotdb.db.exception.metadata.StorageGroupNotSetException;
 import org.apache.iotdb.db.metadata.mnode.IMNode;
 import org.apache.iotdb.db.metadata.mnode.IMeasurementMNode;
-<<<<<<< HEAD
 import org.apache.iotdb.db.metadata.path.MeasurementPath;
 import org.apache.iotdb.db.metadata.path.PartialPath;
-=======
 import org.apache.iotdb.db.metadata.template.Template;
->>>>>>> c8513e6f
 import org.apache.iotdb.db.metadata.utils.MetaUtils;
 import org.apache.iotdb.db.qp.physical.crud.CreateTemplatePlan;
 import org.apache.iotdb.db.qp.physical.crud.InsertPlan;
@@ -909,7 +906,7 @@
       template = manager.getTemplate("treeTemplate");
       assertEquals(4, template.getMeasurementsCount());
       assertEquals("d1", template.getPathNodeInTemplate("d1").getName());
-      assertEquals(null, template.getPathNodeInTemplate("notExists"));
+      assertNull(template.getPathNodeInTemplate("notExists"));
       assertEquals("[GPS]", template.getAllAlignedPrefix().toString());
 
       String[] alignedMeasurements = {"to.be.prefix.s1", "to.be.prefix.s2"};
@@ -981,14 +978,12 @@
   private CreateTemplatePlan getCreateTemplatePlan() {
     List<List<String>> measurementList = new ArrayList<>();
     measurementList.add(Collections.singletonList("s11"));
-<<<<<<< HEAD
-=======
+
     List<String> measurements = new ArrayList<>();
     for (int i = 0; i < 10; i++) {
       measurements.add("vector.s" + i);
     }
     measurementList.add(measurements);
->>>>>>> c8513e6f
 
     List<List<TSDataType>> dataTypeList = new ArrayList<>();
     dataTypeList.add(Collections.singletonList(TSDataType.INT64));
@@ -996,13 +991,6 @@
     List<List<TSEncoding>> encodingList = new ArrayList<>();
     encodingList.add(Collections.singletonList(TSEncoding.RLE));
 
-<<<<<<< HEAD
-    List<CompressionType> compressionTypes = new ArrayList<>();
-    compressionTypes.add(CompressionType.SNAPPY);
-
-    List<String> schemaNames = new ArrayList<>();
-    schemaNames.add("s11");
-=======
     List<List<CompressionType>> compressionTypes = new ArrayList<>();
     List<CompressionType> compressorList = new ArrayList<>();
     for (int i = 0; i < 10; i++) {
@@ -1014,7 +1002,6 @@
     List<String> schemaNames = new ArrayList<>();
     schemaNames.add("s21");
     schemaNames.add("vector");
->>>>>>> c8513e6f
 
     return new CreateTemplatePlan(
         "template1", schemaNames, measurementList, dataTypeList, encodingList, compressionTypes);
@@ -1306,7 +1293,6 @@
   }
 
   @Test
-<<<<<<< HEAD
   public void testShowTimeseriesWithTemplate() {
     List<List<String>> measurementList = new ArrayList<>();
     measurementList.add(Collections.singletonList("s0"));
@@ -1320,9 +1306,9 @@
     encodingList.add(Collections.singletonList(TSEncoding.RLE));
     encodingList.add(Collections.singletonList(TSEncoding.RLE));
 
-    List<CompressionType> compressionTypes = new ArrayList<>();
+    List<List<CompressionType>> compressionTypes = new ArrayList<>();
     for (int i = 0; i < 2; i++) {
-      compressionTypes.add(compressionType);
+      compressionTypes.add(Collections.singletonList(compressionType));
     }
 
     List<String> schemaNames = new ArrayList<>();
@@ -1389,8 +1375,6 @@
   }
 
   @Test
-=======
->>>>>>> c8513e6f
   public void testCountTimeseriesWithTemplate() {
     List<List<String>> measurementList = new ArrayList<>();
     measurementList.add(Collections.singletonList("s0"));
