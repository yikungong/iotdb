/*
 * Licensed to the Apache Software Foundation (ASF) under one
 * or more contributor license agreements.  See the NOTICE file
 * distributed with this work for additional information
 * regarding copyright ownership.  The ASF licenses this file
 * to you under the Apache License, Version 2.0 (the
 * "License"); you may not use this file except in compliance
 * with the License.  You may obtain a copy of the License at
 *
 *     http://www.apache.org/licenses/LICENSE-2.0
 *
 * Unless required by applicable law or agreed to in writing,
 * software distributed under the License is distributed on an
 * "AS IS" BASIS, WITHOUT WARRANTIES OR CONDITIONS OF ANY
 * KIND, either express or implied.  See the License for the
 * specific language governing permissions and limitations
 * under the License.
 */
package org.apache.iotdb.db.qp.physical;

import org.apache.iotdb.db.conf.IoTDBDescriptor;
import org.apache.iotdb.db.exception.StorageEngineException;
import org.apache.iotdb.db.exception.metadata.IllegalPathException;
import org.apache.iotdb.db.exception.metadata.MetadataException;
import org.apache.iotdb.db.exception.query.QueryProcessException;
import org.apache.iotdb.db.metadata.path.PartialPath;
import org.apache.iotdb.db.qp.Planner;
import org.apache.iotdb.db.qp.executor.PlanExecutor;
import org.apache.iotdb.db.qp.physical.PhysicalPlan.PhysicalPlanType;
import org.apache.iotdb.db.qp.physical.crud.InsertRowPlan;
import org.apache.iotdb.db.qp.physical.crud.QueryPlan;
import org.apache.iotdb.db.utils.EnvironmentUtils;
import org.apache.iotdb.tsfile.exception.filter.QueryFilterOptimizationException;
import org.apache.iotdb.tsfile.file.metadata.enums.TSDataType;
import org.apache.iotdb.tsfile.read.common.RowRecord;
import org.apache.iotdb.tsfile.read.query.dataset.QueryDataSet;

import org.junit.After;
import org.junit.Assert;
import org.junit.Before;
import org.junit.Test;

import java.io.IOException;
import java.nio.ByteBuffer;
import java.util.Arrays;

public class InsertRowPlanTest {

  private final Planner processor = new Planner();

  @Before
  public void before() {
    EnvironmentUtils.envSetUp();
  }

  @After
  public void clean() throws IOException, StorageEngineException {
    IoTDBDescriptor.getInstance().getConfig().setAutoCreateSchemaEnabled(true);
    EnvironmentUtils.cleanEnv();
  }

  @Test
  public void testInsertRowPlan()
      throws QueryProcessException, MetadataException, InterruptedException,
          QueryFilterOptimizationException, StorageEngineException, IOException {
    InsertRowPlan rowPlan = getInsertRowPlan();

    PlanExecutor executor = new PlanExecutor();
    executor.insert(rowPlan);

    QueryPlan queryPlan = (QueryPlan) processor.parseSQLToPhysicalPlan("select * from root.isp.d1");
    QueryDataSet dataSet = executor.processQuery(queryPlan, EnvironmentUtils.TEST_QUERY_CONTEXT);
    Assert.assertEquals(6, dataSet.getPaths().size());
    while (dataSet.hasNext()) {
      RowRecord record = dataSet.next();
      Assert.assertEquals(6, record.getFields().size());
    }
  }

  @Test
  public void testInsertRowPlanWithAlignedTimeseries()
      throws QueryProcessException, MetadataException, InterruptedException,
          QueryFilterOptimizationException, StorageEngineException, IOException {
    InsertRowPlan vectorRowPlan = getInsertAlignedRowPlan();

    PlanExecutor executor = new PlanExecutor();
    executor.insert(vectorRowPlan);

    Assert.assertEquals("[s1, s2, s3]", Arrays.toString(vectorRowPlan.getMeasurementMNodes()));

    QueryPlan queryPlan =
        (QueryPlan) processor.parseSQLToPhysicalPlan("select * from root.isp.d1.vector");
    QueryDataSet dataSet = executor.processQuery(queryPlan, EnvironmentUtils.TEST_QUERY_CONTEXT);
    Assert.assertEquals(1, dataSet.getPaths().size());
    while (dataSet.hasNext()) {
      RowRecord record = dataSet.next();
      Assert.assertEquals(3, record.getFields().size());
    }
  }

  @Test
<<<<<<< HEAD
  public void testInsertRowPlanWithSchemaTemplate()
      throws QueryProcessException, MetadataException, InterruptedException,
          QueryFilterOptimizationException, StorageEngineException, IOException {
    List<List<String>> measurementList = new ArrayList<>();
    for (int i = 1; i <= 6; i++) {
      measurementList.add(Collections.singletonList("s" + i));
    }

    List<List<TSDataType>> dataTypesList = new ArrayList<>();
    dataTypesList.add(Collections.singletonList(TSDataType.DOUBLE));
    dataTypesList.add(Collections.singletonList(TSDataType.FLOAT));
    dataTypesList.add(Collections.singletonList(TSDataType.INT64));
    dataTypesList.add(Collections.singletonList(TSDataType.INT32));
    dataTypesList.add(Collections.singletonList(TSDataType.BOOLEAN));
    dataTypesList.add(Collections.singletonList(TSDataType.TEXT));

    List<List<TSEncoding>> encodingList = new ArrayList<>();
    for (int i = 1; i <= 6; i++) {
      encodingList.add(Collections.singletonList(TSEncoding.PLAIN));
    }

    List<CompressionType> compressionTypes = new ArrayList<>();
    for (int i = 1; i <= 6; i++) {
      compressionTypes.add(CompressionType.SNAPPY);
    }

    List<String> schemaNames = new ArrayList<>();
    for (int i = 1; i <= 6; i++) {
      schemaNames.add("s" + i);
    }

    CreateTemplatePlan plan =
        new CreateTemplatePlan(
            "template1",
            schemaNames,
            measurementList,
            dataTypesList,
            encodingList,
            compressionTypes);

    IoTDB.metaManager.createSchemaTemplate(plan);
    IoTDB.metaManager.setSchemaTemplate(new SetSchemaTemplatePlan("template1", "root.isp.d1"));

    IoTDBDescriptor.getInstance().getConfig().setAutoCreateSchemaEnabled(false);

    InsertRowPlan rowPlan = getInsertRowPlan();

    PlanExecutor executor = new PlanExecutor();
    executor.insert(rowPlan);

    QueryPlan queryPlan = (QueryPlan) processor.parseSQLToPhysicalPlan("select * from root.isp.d1");
    QueryDataSet dataSet = executor.processQuery(queryPlan, EnvironmentUtils.TEST_QUERY_CONTEXT);
    Assert.assertEquals(6, dataSet.getPaths().size());
    while (dataSet.hasNext()) {
      RowRecord record = dataSet.next();
      Assert.assertEquals(6, record.getFields().size());
    }
  }

  @Test
=======
>>>>>>> c8513e6f
  public void testInsertRowSerialization() throws IllegalPathException, QueryProcessException {
    InsertRowPlan plan1 = getInsertAlignedRowPlan();

    PlanExecutor executor = new PlanExecutor();
    executor.insert(plan1);

    ByteBuffer byteBuffer = ByteBuffer.allocate(10000);
    plan1.serialize(byteBuffer);
    byteBuffer.flip();

    Assert.assertEquals(PhysicalPlanType.INSERT.ordinal(), byteBuffer.get());

    InsertRowPlan plan2 = new InsertRowPlan();
    plan2.deserialize(byteBuffer);

    executor.insert(plan2);
    Assert.assertEquals(plan1, plan2);
  }

  private InsertRowPlan getInsertRowPlan() throws IllegalPathException {
    long time = 110L;
    TSDataType[] dataTypes =
        new TSDataType[] {
          TSDataType.DOUBLE,
          TSDataType.FLOAT,
          TSDataType.INT64,
          TSDataType.INT32,
          TSDataType.BOOLEAN,
          TSDataType.TEXT
        };

    String[] columns = new String[6];
    columns[0] = 1.0 + "";
    columns[1] = 2 + "";
    columns[2] = 10000 + "";
    columns[3] = 100 + "";
    columns[4] = false + "";
    columns[5] = "hh" + 0;

    return new InsertRowPlan(
        new PartialPath("root.isp.d1"),
        time,
        new String[] {"s1", "s2", "s3", "s4", "s5", "s6"},
        dataTypes,
        columns);
  }

  private InsertRowPlan getInsertAlignedRowPlan() throws IllegalPathException {
    long time = 110L;
    TSDataType[] dataTypes =
        new TSDataType[] {TSDataType.DOUBLE, TSDataType.FLOAT, TSDataType.INT64};

    String[] columns = new String[3];
    columns[0] = 1.0 + "";
    columns[1] = 2 + "";
    columns[2] = 10000 + "";

    return new InsertRowPlan(
        new PartialPath("root.isp.d1.vector"),
        time,
        new String[] {"s1", "s2", "s3"},
        dataTypes,
        columns,
        true);
  }
}<|MERGE_RESOLUTION|>--- conflicted
+++ resolved
@@ -27,11 +27,16 @@
 import org.apache.iotdb.db.qp.Planner;
 import org.apache.iotdb.db.qp.executor.PlanExecutor;
 import org.apache.iotdb.db.qp.physical.PhysicalPlan.PhysicalPlanType;
+import org.apache.iotdb.db.qp.physical.crud.CreateTemplatePlan;
 import org.apache.iotdb.db.qp.physical.crud.InsertRowPlan;
 import org.apache.iotdb.db.qp.physical.crud.QueryPlan;
+import org.apache.iotdb.db.qp.physical.crud.SetSchemaTemplatePlan;
+import org.apache.iotdb.db.service.IoTDB;
 import org.apache.iotdb.db.utils.EnvironmentUtils;
 import org.apache.iotdb.tsfile.exception.filter.QueryFilterOptimizationException;
+import org.apache.iotdb.tsfile.file.metadata.enums.CompressionType;
 import org.apache.iotdb.tsfile.file.metadata.enums.TSDataType;
+import org.apache.iotdb.tsfile.file.metadata.enums.TSEncoding;
 import org.apache.iotdb.tsfile.read.common.RowRecord;
 import org.apache.iotdb.tsfile.read.query.dataset.QueryDataSet;
 
@@ -42,7 +47,10 @@
 
 import java.io.IOException;
 import java.nio.ByteBuffer;
+import java.util.ArrayList;
 import java.util.Arrays;
+import java.util.Collections;
+import java.util.List;
 
 public class InsertRowPlanTest {
 
@@ -99,7 +107,6 @@
   }
 
   @Test
-<<<<<<< HEAD
   public void testInsertRowPlanWithSchemaTemplate()
       throws QueryProcessException, MetadataException, InterruptedException,
           QueryFilterOptimizationException, StorageEngineException, IOException {
@@ -121,9 +128,9 @@
       encodingList.add(Collections.singletonList(TSEncoding.PLAIN));
     }
 
-    List<CompressionType> compressionTypes = new ArrayList<>();
-    for (int i = 1; i <= 6; i++) {
-      compressionTypes.add(CompressionType.SNAPPY);
+    List<List<CompressionType>> compressionTypes = new ArrayList<>();
+    for (int i = 1; i <= 6; i++) {
+      compressionTypes.add(Collections.singletonList(CompressionType.SNAPPY));
     }
 
     List<String> schemaNames = new ArrayList<>();
@@ -160,8 +167,6 @@
   }
 
   @Test
-=======
->>>>>>> c8513e6f
   public void testInsertRowSerialization() throws IllegalPathException, QueryProcessException {
     InsertRowPlan plan1 = getInsertAlignedRowPlan();
 
