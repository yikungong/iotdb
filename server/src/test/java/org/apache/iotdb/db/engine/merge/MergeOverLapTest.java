/*
 * Licensed to the Apache Software Foundation (ASF) under one
 * or more contributor license agreements.  See the NOTICE file
 * distributed with this work for additional information
 * regarding copyright ownership.  The ASF licenses this file
 * to you under the Apache License, Version 2.0 (the
 * "License"); you may not use this file except in compliance
 * with the License.  You may obtain a copy of the License at
 *
 *     http://www.apache.org/licenses/LICENSE-2.0
 *
 * Unless required by applicable law or agreed to in writing,
 * software distributed under the License is distributed on an
 * "AS IS" BASIS, WITHOUT WARRANTIES OR CONDITIONS OF ANY
 * KIND, either express or implied.  See the License for the
 * specific language governing permissions and limitations
 * under the License.
 *
 */

package org.apache.iotdb.db.engine.merge;

import org.apache.commons.io.FileUtils;
import org.apache.iotdb.db.conf.IoTDBConstant;
import org.apache.iotdb.db.constant.TestConstant;
import org.apache.iotdb.db.engine.merge.manage.MergeResource;
import org.apache.iotdb.db.engine.merge.task.MergeTask;
import org.apache.iotdb.db.engine.storagegroup.TsFileResource;
import org.apache.iotdb.db.exception.StorageEngineException;
import org.apache.iotdb.db.exception.metadata.MetadataException;
import org.apache.iotdb.db.exception.query.PathException;
import org.apache.iotdb.db.query.context.QueryContext;
import org.apache.iotdb.db.query.reader.series.SeriesRawDataBatchReader;
import org.apache.iotdb.tsfile.exception.write.WriteProcessException;
import org.apache.iotdb.tsfile.read.common.BatchData;
import org.apache.iotdb.tsfile.read.common.Path;
import org.apache.iotdb.tsfile.read.reader.IBatchReader;
import org.apache.iotdb.tsfile.write.TsFileWriter;
import org.apache.iotdb.tsfile.write.record.TSRecord;
import org.apache.iotdb.tsfile.write.record.datapoint.DataPoint;
import org.apache.iotdb.tsfile.write.schema.TimeseriesSchema;
import org.junit.After;
import org.junit.Before;
import org.junit.Test;

import java.io.File;
import java.io.IOException;
import java.util.ArrayList;
import java.util.Collections;
import java.util.List;

import static org.junit.Assert.assertEquals;

public class MergeOverLapTest extends MergeTest {

  private File tempSGDir;

  @Before
  public void setUp()
      throws IOException, WriteProcessException, MetadataException, PathException {
    ptNum = 1000;
    super.setUp();
    tempSGDir = new File(TestConstant.BASE_OUTPUT_PATH.concat("tempSG"));
    tempSGDir.mkdirs();
  }

  @After
  public void tearDown() throws IOException, StorageEngineException {
    super.tearDown();
    FileUtils.deleteDirectory(tempSGDir);
  }

  @Override
  void prepareFiles(int seqFileNum, int unseqFileNum) throws IOException, WriteProcessException {
    for (int i = 0; i < seqFileNum; i++) {
      File file = new File(TestConstant.BASE_OUTPUT_PATH.concat(
          i + "seq" + IoTDBConstant.TSFILE_NAME_SEPARATOR + i + IoTDBConstant.TSFILE_NAME_SEPARATOR
              + i + IoTDBConstant.TSFILE_NAME_SEPARATOR + 0
              + ".tsfile"));
      TsFileResource tsFileResource = new TsFileResource(file);
      tsFileResource.setClosed(true);
      tsFileResource.setHistoricalVersions(Collections.singleton((long) i));
      seqResources.add(tsFileResource);
      prepareFile(tsFileResource, i * ptNum, ptNum, 0);
    }
    for (int i = 0; i < unseqFileNum; i++) {
      File file = new File(TestConstant.BASE_OUTPUT_PATH.concat(
          i + "unseq" + IoTDBConstant.TSFILE_NAME_SEPARATOR + i
              + IoTDBConstant.TSFILE_NAME_SEPARATOR
              + i + IoTDBConstant.TSFILE_NAME_SEPARATOR + 0
              + ".tsfile"));
      TsFileResource tsFileResource = new TsFileResource(file);
      tsFileResource.setClosed(true);
      tsFileResource.setHistoricalVersions(Collections.singleton((long) (i + seqFileNum)));
      unseqResources.add(tsFileResource);
      prepareUnseqFile(tsFileResource, i * ptNum, ptNum * (i + 1) / unseqFileNum, 10000);
    }
    File file = new File(TestConstant.BASE_OUTPUT_PATH.concat(
        unseqFileNum + "unseq" + IoTDBConstant.TSFILE_NAME_SEPARATOR + unseqFileNum
            + IoTDBConstant.TSFILE_NAME_SEPARATOR + unseqFileNum
            + IoTDBConstant.TSFILE_NAME_SEPARATOR + 0
            + ".tsfile"));
    TsFileResource tsFileResource = new TsFileResource(file);
    tsFileResource.setClosed(true);
    tsFileResource.setHistoricalVersions(Collections.singleton((long) (seqFileNum + unseqFileNum)));
    unseqResources.add(tsFileResource);
    prepareUnseqFile(tsFileResource, 0, ptNum * unseqFileNum, 20000);
  }

  private void prepareUnseqFile(TsFileResource tsFileResource, long timeOffset, long ptNum,
      long valueOffset)
      throws IOException, WriteProcessException {
    TsFileWriter fileWriter = new TsFileWriter(tsFileResource.getFile());
    for (String deviceId : deviceIds) {
      for (TimeseriesSchema timeseriesSchema : timeseriesSchemas) {
        fileWriter.addTimeseries(
            new Path(deviceId, timeseriesSchema.getMeasurementId()), timeseriesSchema);
      }
    }
    for (long i = timeOffset; i < timeOffset + ptNum; i++) {
      for (int j = 0; j < deviceNum; j++) {
        TSRecord record = new TSRecord(i, deviceIds[j]);
        for (int k = 0; k < measurementNum; k++) {
          record.addTuple(DataPoint.getDataPoint(timeseriesSchemas[k].getType(),
              timeseriesSchemas[k].getMeasurementId(), String.valueOf(i + valueOffset)));
        }
        fileWriter.write(record);
        tsFileResource.updateStartTime(deviceIds[j], i);
        tsFileResource.updateEndTime(deviceIds[j], i);
      }
      // insert overlapping tuples
      if ((i + 1) % 100 == 0) {
        for (int j = 0; j < deviceNum; j++) {
          TSRecord record = new TSRecord(i, deviceIds[j]);
          for (int k = 0; k < measurementNum; k++) {
            record.addTuple(DataPoint.getDataPoint(timeseriesSchemas[k].getType(),
                timeseriesSchemas[k].getMeasurementId(), String.valueOf(i + valueOffset)));
          }
          fileWriter.write(record);
          tsFileResource.updateStartTime(deviceIds[j], i);
          tsFileResource.updateEndTime(deviceIds[j], i);
        }
      }
      if ((i + 1) % flushInterval == 0) {
        fileWriter.flushForTest();
      }
    }
    fileWriter.close();
  }

  @Test
  public void testFullMerge() throws Exception {
    MergeTask mergeTask =
        new MergeTask(new MergeResource(seqResources, unseqResources), tempSGDir.getPath(),
            (k, v, l) -> {
            }, "test",
            true, 1, MERGE_TEST_SG);
    mergeTask.call();

    QueryContext context = new QueryContext();
<<<<<<< HEAD
    Path path = new Path(deviceIds[0], timeseriesSchemas[0].getMeasurementId());
    SeqResourceIterateReader tsFilesReader = new SeqResourceIterateReader(path,
        Collections.singletonList(seqResources.get(0)),
        null, context);
=======
    Path path = new Path(deviceIds[0], measurementSchemas[0].getMeasurementId());
    List<TsFileResource> resources = new ArrayList<>();
    resources.add(seqResources.get(0));
    IBatchReader tsFilesReader = new SeriesRawDataBatchReader(path, measurementSchemas[0].getType(), context,
        resources, new ArrayList<>(), null, null);
>>>>>>> 6fc0aa98
    int cnt = 0;
    try {
      while (tsFilesReader.hasNextBatch()) {
        BatchData batchData = tsFilesReader.nextBatch();
        for (int i = 0; i < batchData.length(); i++) {
          cnt++;
          assertEquals(batchData.getTimeByIndex(i) + 20000.0, batchData.getDoubleByIndex(i), 0.001);
        }
      }
      assertEquals(1000, cnt);
    } finally {
      tsFilesReader.close();
    }
  }
}<|MERGE_RESOLUTION|>--- conflicted
+++ resolved
@@ -38,7 +38,7 @@
 import org.apache.iotdb.tsfile.write.TsFileWriter;
 import org.apache.iotdb.tsfile.write.record.TSRecord;
 import org.apache.iotdb.tsfile.write.record.datapoint.DataPoint;
-import org.apache.iotdb.tsfile.write.schema.TimeseriesSchema;
+import org.apache.iotdb.tsfile.write.schema.MeasurementSchema;
 import org.junit.After;
 import org.junit.Before;
 import org.junit.Test;
@@ -112,17 +112,17 @@
       throws IOException, WriteProcessException {
     TsFileWriter fileWriter = new TsFileWriter(tsFileResource.getFile());
     for (String deviceId : deviceIds) {
-      for (TimeseriesSchema timeseriesSchema : timeseriesSchemas) {
+      for (MeasurementSchema MeasurementSchema : measurementSchemas) {
         fileWriter.addTimeseries(
-            new Path(deviceId, timeseriesSchema.getMeasurementId()), timeseriesSchema);
+            new Path(deviceId, MeasurementSchema.getMeasurementId()), MeasurementSchema);
       }
     }
     for (long i = timeOffset; i < timeOffset + ptNum; i++) {
       for (int j = 0; j < deviceNum; j++) {
         TSRecord record = new TSRecord(i, deviceIds[j]);
         for (int k = 0; k < measurementNum; k++) {
-          record.addTuple(DataPoint.getDataPoint(timeseriesSchemas[k].getType(),
-              timeseriesSchemas[k].getMeasurementId(), String.valueOf(i + valueOffset)));
+          record.addTuple(DataPoint.getDataPoint(measurementSchemas[k].getType(),
+              measurementSchemas[k].getMeasurementId(), String.valueOf(i + valueOffset)));
         }
         fileWriter.write(record);
         tsFileResource.updateStartTime(deviceIds[j], i);
@@ -133,8 +133,8 @@
         for (int j = 0; j < deviceNum; j++) {
           TSRecord record = new TSRecord(i, deviceIds[j]);
           for (int k = 0; k < measurementNum; k++) {
-            record.addTuple(DataPoint.getDataPoint(timeseriesSchemas[k].getType(),
-                timeseriesSchemas[k].getMeasurementId(), String.valueOf(i + valueOffset)));
+            record.addTuple(DataPoint.getDataPoint(measurementSchemas[k].getType(),
+                measurementSchemas[k].getMeasurementId(), String.valueOf(i + valueOffset)));
           }
           fileWriter.write(record);
           tsFileResource.updateStartTime(deviceIds[j], i);
@@ -158,18 +158,11 @@
     mergeTask.call();
 
     QueryContext context = new QueryContext();
-<<<<<<< HEAD
-    Path path = new Path(deviceIds[0], timeseriesSchemas[0].getMeasurementId());
-    SeqResourceIterateReader tsFilesReader = new SeqResourceIterateReader(path,
-        Collections.singletonList(seqResources.get(0)),
-        null, context);
-=======
     Path path = new Path(deviceIds[0], measurementSchemas[0].getMeasurementId());
     List<TsFileResource> resources = new ArrayList<>();
     resources.add(seqResources.get(0));
     IBatchReader tsFilesReader = new SeriesRawDataBatchReader(path, measurementSchemas[0].getType(), context,
         resources, new ArrayList<>(), null, null);
->>>>>>> 6fc0aa98
     int cnt = 0;
     try {
       while (tsFilesReader.hasNextBatch()) {
