/*
 * Licensed to the Apache Software Foundation (ASF) under one
 * or more contributor license agreements.  See the NOTICE file
 * distributed with this work for additional information
 * regarding copyright ownership.  The ASF licenses this file
 * to you under the Apache License, Version 2.0 (the
 * "License"); you may not use this file except in compliance
 * with the License.  You may obtain a copy of the License at
 *
 *     http://www.apache.org/licenses/LICENSE-2.0
 *
 * Unless required by applicable law or agreed to in writing,
 * software distributed under the License is distributed on an
 * "AS IS" BASIS, WITHOUT WARRANTIES OR CONDITIONS OF ANY
 * KIND, either express or implied.  See the License for the
 * specific language governing permissions and limitations
 * under the License.
 */

package org.apache.iotdb.rpc;

public enum TSStatusCode {
  SUCCESS_STATUS(200),
  STILL_EXECUTING_STATUS(201),
  INVALID_HANDLE_STATUS(202),

  PATH_ALREADY_EXIST_ERROR(300),
  PATH_NOT_EXIST_ERROR(301),
  UNSUPPORTED_FETCH_METADATA_OPERATION_ERROR(302),
  METADATA_ERROR(303),
  OUT_OF_TTL_ERROR(305),
  CONFIG_ADJUSTER(306),
  MERGE_ERROR(307),
  SYSTEM_CHECK_ERROR(308),
  SYNC_DEVICE_OWNER_CONFLICT_ERROR(309),
  SYNC_CONNECTION_EXCEPTION(310),
  STORAGE_GROUP_PROCESSOR_ERROR(311),
  STORAGE_GROUP_ERROR(312),
  STORAGE_ENGINE_ERROR(313),
  PATH_ILLEGAL(314),

  EXECUTE_STATEMENT_ERROR(400),
  SQL_PARSE_ERROR(401),
  GENERATE_TIME_ZONE_ERROR(402),
  SET_TIME_ZONE_ERROR(403),
  NOT_STORAGE_GROUP_ERROR(404),
  QUERY_NOT_ALLOWED(405),
  AST_FORMAT_ERROR(406),
  LOGICAL_OPERATOR_ERROR(407),
  LOGICAL_OPTIMIZE_ERROR(408),
  UNSUPPORTED_FILL_TYPE_ERROR(409),
  PATH_ERROR(410),

  INTERNAL_SERVER_ERROR(500),
  CLOSE_OPERATION_ERROR(501),
  READ_ONLY_SYSTEM_ERROR(502),
  DISK_SPACE_INSUFFICIENT_ERROR(503),
  START_UP_ERROR(504),

  WRONG_LOGIN_PASSWORD_ERROR(600),
  NOT_LOGIN_ERROR(601),
  NO_PERMISSION_ERROR(602),
  UNINITIALIZED_AUTH_ERROR(603),

  PARTITION_NOT_READY(700),
  TIME_OUT(701),
  NO_LEADER(702),
<<<<<<< HEAD
  UNSUPPORTED_OPERATION(703);
=======
  UNSUPPORTED_OPERATION(703),
  NODE_READ_ONLY(704);
>>>>>>> 9bce68a8


  private int statusCode;

  TSStatusCode(int statusCode) {
    this.statusCode = statusCode;
  }

  public int getStatusCode() {
    return statusCode;
  }
}<|MERGE_RESOLUTION|>--- conflicted
+++ resolved
@@ -65,12 +65,8 @@
   PARTITION_NOT_READY(700),
   TIME_OUT(701),
   NO_LEADER(702),
-<<<<<<< HEAD
-  UNSUPPORTED_OPERATION(703);
-=======
   UNSUPPORTED_OPERATION(703),
   NODE_READ_ONLY(704);
->>>>>>> 9bce68a8
 
 
   private int statusCode;
