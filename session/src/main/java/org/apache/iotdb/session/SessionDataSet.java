--- conflicted
+++ resolved
@@ -43,11 +43,7 @@
   private long queryId;
   private long sessionId;
   private TSIService.Iface client;
-<<<<<<< HEAD
-  private int batchSize = 512;
-=======
   private int batchSize = 1024;
->>>>>>> 22001156
   private List<String> columnTypeDeduplicatedList;
 
   private int rowsIndex = 0; // used to record the row index in current TSQueryDataSet
@@ -58,11 +54,7 @@
 
 
   public SessionDataSet(String sql, List<String> columnNameList, List<String> columnTypeList,
-<<<<<<< HEAD
-      long queryId, TSIService.Iface client, long sessionId) {
-=======
       long queryId, TSIService.Iface client, long sessionId, TSQueryDataSet queryDataSet) {
->>>>>>> 22001156
     this.sessionId = sessionId;
     this.sql = sql;
     this.queryId = queryId;
