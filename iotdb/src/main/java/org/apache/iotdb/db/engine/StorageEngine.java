/**
 * Licensed to the Apache Software Foundation (ASF) under one
 * or more contributor license agreements.  See the NOTICE file
 * distributed with this work for additional information
 * regarding copyright ownership.  The ASF licenses this file
 * to you under the Apache License, Version 2.0 (the
 * "License"); you may not use this file except in compliance
 * with the License.  You may obtain a copy of the License at
 *
 *      http://www.apache.org/licenses/LICENSE-2.0
 *
 * Unless required by applicable law or agreed to in writing,
 * software distributed under the License is distributed on an
 * "AS IS" BASIS, WITHOUT WARRANTIES OR CONDITIONS OF ANY
 * KIND, either express or implied.  See the License for the
 * specific language governing permissions and limitations
 * under the License.
 */
package org.apache.iotdb.db.engine;

import java.io.File;
import java.io.IOException;
import java.util.Collections;
import java.util.List;
import java.util.Map;
import java.util.concurrent.ConcurrentHashMap;
import org.apache.commons.io.FileUtils;
import org.apache.iotdb.db.conf.IoTDBConfig;
import org.apache.iotdb.db.conf.IoTDBDescriptor;
import org.apache.iotdb.db.engine.querycontext.QueryDataSource;
import org.apache.iotdb.db.engine.storagegroup.StorageGroupProcessor;
import org.apache.iotdb.db.engine.storagegroup.TsFileResource;
import org.apache.iotdb.db.exception.MetadataErrorException;
import org.apache.iotdb.db.exception.PathErrorException;
import org.apache.iotdb.db.exception.ProcessorException;
import org.apache.iotdb.db.exception.StorageEngineException;
import org.apache.iotdb.db.exception.StorageEngineFailureException;
import org.apache.iotdb.db.metadata.MManager;
import org.apache.iotdb.db.qp.physical.crud.InsertPlan;
import org.apache.iotdb.db.query.context.QueryContext;
import org.apache.iotdb.db.service.IService;
import org.apache.iotdb.db.service.ServiceType;
import org.apache.iotdb.db.utils.FilePathUtils;
import org.apache.iotdb.tsfile.file.metadata.enums.CompressionType;
import org.apache.iotdb.tsfile.file.metadata.enums.TSDataType;
import org.apache.iotdb.tsfile.file.metadata.enums.TSEncoding;
import org.apache.iotdb.tsfile.read.common.Path;
import org.apache.iotdb.tsfile.read.expression.impl.SingleSeriesExpression;
import org.slf4j.Logger;
import org.slf4j.LoggerFactory;

public class StorageEngine implements IService {

  private static final Logger logger = LoggerFactory.getLogger(StorageEngine.class);
  private static final IoTDBConfig config = IoTDBDescriptor.getInstance().getConfig();

  /**
   * a folder (system/storage_groups/ by default) that persist system info. Each Storage Processor
   * will have a subfolder under the systemDir.
   */
  private final String systemDir;

  /**
   * storage group name -> storage group processor
   */
  private final ConcurrentHashMap<String, StorageGroupProcessor> processorMap = new ConcurrentHashMap<>();

  private static final StorageEngine INSTANCE = new StorageEngine();

  public static StorageEngine getInstance() {
    return INSTANCE;
  }

  private StorageEngine() {
    systemDir = FilePathUtils.regularizePath(config.getSystemDir()) + "storage_groups";
    // create systemDir
    try {
      FileUtils.forceMkdir(new File(systemDir));
    } catch (IOException e) {
      throw new StorageEngineFailureException("create system directory failed!");
    }

    /**
     * recover all storage group processors.
     */
    try {
      List<String> storageGroups = MManager.getInstance().getAllStorageGroupNames();
      for (String storageGroup : storageGroups) {
        StorageGroupProcessor processor = new StorageGroupProcessor(systemDir, storageGroup);
        logger.info("Storage Group Processor {} is recovered successfully", storageGroup);
        processorMap.put(storageGroup, processor);
      }
    } catch (ProcessorException | MetadataErrorException e) {
      logger.error("init a storage group processor failed. ", e);
      throw new StorageEngineFailureException(e);
    }
  }

  @Override
  public void start() {
    // nothing to be done
  }

  @Override
  public void stop() {
    syncCloseAllProcessor();
  }

  @Override
  public ServiceType getID() {
    return ServiceType.STORAGE_ENGINE_SERVICE;
  }


  private StorageGroupProcessor getProcessor(String path) throws StorageEngineException {
    String storageGroupName = "";
    try {
      storageGroupName = MManager.getInstance().getStorageGroupNameByPath(path);
      StorageGroupProcessor processor;
      processor = processorMap.get(storageGroupName);
      if (processor == null) {
        storageGroupName = storageGroupName.intern();
        synchronized (storageGroupName) {
          processor = processorMap.get(storageGroupName);
          if (processor == null) {
            logger.debug("construct a processor instance, the storage group is {}, Thread is {}",
                storageGroupName, Thread.currentThread().getId());
            processor = new StorageGroupProcessor(systemDir, storageGroupName);
            processorMap.put(storageGroupName, processor);
          }
        }
      }
      return processor;
    } catch (PathErrorException | ProcessorException e) {
      logger.error("Fail to get StorageGroupProcessor {}", storageGroupName, e);
      throw new StorageEngineException(e);
    }
  }


  /**
   * This function is just for unit test.
   */
  public synchronized void reset() {
    processorMap.clear();
  }


  /**
   * execute an InsertPlan on a storage group.
   *
   * @param insertPlan physical plan of insertion
   * @return true if and only if this insertion succeeds
   */
  public boolean insert(InsertPlan insertPlan) throws StorageEngineException {

    StorageGroupProcessor storageGroupProcessor;
    try {
      storageGroupProcessor = getProcessor(insertPlan.getDeviceId());
    } catch (Exception e) {
      logger.warn("get StorageGroupProcessor of device {} failed, because {}",
          insertPlan.getDeviceId(),
          e.getMessage(), e);
      throw new StorageEngineException(e);
    }

    // TODO monitor: update statistics
    return storageGroupProcessor.insert(insertPlan);
  }

  /**
   * only for unit test
   */
  public void asyncFlushAndSealAllFiles() {
    for (StorageGroupProcessor storageGroupProcessor : processorMap.values()) {
      storageGroupProcessor.putAllWorkingTsFileProcessorIntoClosingList();
    }
  }

  /**
   * flush command Sync asyncCloseOneProcessor all file node processors.
   */
  public void syncCloseAllProcessor() {
    logger.info("Start closing all storage group processor");
    for (StorageGroupProcessor processor : processorMap.values()) {
      processor.waitForAllCurrentTsFileProcessorsClosed();
    }
  }

  /**
   * update data.
   */
  public void update(String deviceId, String measurementId, long startTime, long endTime,
      TSDataType type, String v) {
    // TODO
  }

  /**
   * delete data of timeseries "{deviceId}.{measurementId}" with time <= timestamp.
   */
  public void delete(String deviceId, String measurementId, long timestamp)
      throws StorageEngineException {
    StorageGroupProcessor storageGroupProcessor = getProcessor(deviceId);
    try {
      storageGroupProcessor.delete(deviceId, measurementId, timestamp);
    } catch (IOException e) {
      throw new StorageEngineException(e);
    }
  }


  /**
   * begin a query on a given deviceId. Any TsFile contains such device should not be deleted at
   * once after merge.
   *
   * @param deviceId queried deviceId
   * @return a token for the query.
   */
  public int beginQuery(String deviceId) throws StorageEngineException {
    // TODO implement it when developing the merge function
    return -1;
  }

  /**
   * end query on a given deviceId. If some TsFile has been merged and this query is the last query
   * using it, the TsFile can be deleted safely.
   */
  public void endQuery(String deviceId, int token) throws StorageEngineException {
    // TODO  implement it when developing the merge function
  }

  /**
   * query data.
   */
  public QueryDataSource query(SingleSeriesExpression seriesExpression, QueryContext context)
      throws StorageEngineException {
    //TODO use context.
    String deviceId = seriesExpression.getSeriesPath().getDevice();
    String measurementId = seriesExpression.getSeriesPath().getMeasurement();
    StorageGroupProcessor storageGroupProcessor = getProcessor(deviceId);
    return storageGroupProcessor.query(deviceId, measurementId, context);
  }

  /**
   * Append one specified tsfile to the storage group. <b>This method is only provided for
   * transmission module</b>
   *
   * @param storageGroupName the seriesPath of storage group
   * @param appendFile the appended tsfile information
   */
  @SuppressWarnings("unused") // reimplement sync module
  public boolean appendFileToStorageGroupProcessor(String storageGroupName,
      TsFileResource appendFile,
      String appendFilePath) throws StorageEngineException {
    // TODO reimplement sync module
    return true;
  }

  /**
   * get all overlap tsfiles which are conflict with the appendFile.
   *
   * @param storageGroupName the seriesPath of storage group
   * @param appendFile the appended tsfile information
   */
  @SuppressWarnings("unused") // reimplement sync module
  public List<String> getOverlapFiles(String storageGroupName, TsFileResource appendFile,
      String uuid) throws StorageEngineException {
    // TODO reimplement sync module
    return Collections.emptyList();
  }

  /**
   * merge all storage groups.
   *
   * @throws StorageEngineException StorageEngineException
   */
<<<<<<< HEAD
  public void mergeAll(boolean fullMerge) throws StorageEngineException {
    if (readOnly) {
      throw new StorageEngineException("Current system mode is read only, does not support merge");
    }
    for (StorageGroupProcessor storageGroupProcessor : processorMap.values()) {
      storageGroupProcessor.merge(fullMerge);
    }
=======
  public void mergeAll() throws StorageEngineException {
    // TODO
>>>>>>> 88f8e5b3
  }

  /**
   * delete all data files (both memory data and file on disk) in a storage group. It is used when
   * there is no timeseries (which are all deleted) in this storage group)
   */
  public void deleteAllDataFilesInOneStorageGroup(String storageGroupName) {
    if (processorMap.containsKey(storageGroupName)) {
      syncDeleteDataFiles(storageGroupName);
    }
  }

  private void syncDeleteDataFiles(String storageGroupName) {
    logger.info("Force to delete the data in storage group processor {}", storageGroupName);
    StorageGroupProcessor processor = processorMap.get(storageGroupName);
    processor.syncDeleteDataFiles();
  }

  /**
   * add time series.
   */
  public void addTimeSeries(Path path, TSDataType dataType, TSEncoding encoding,
      CompressionType compressor, Map<String, String> props) throws StorageEngineException {
    StorageGroupProcessor storageGroupProcessor = getProcessor(path.getDevice());
    storageGroupProcessor
        .addMeasurement(path.getMeasurement(), dataType, encoding, compressor, props);
  }


  /**
   * delete all data of storage groups' timeseries.
   */
  public synchronized boolean deleteAll() {
    logger.info("Start deleting all storage groups' timeseries");
    try {
      for (String storageGroup : MManager.getInstance().getAllStorageGroupNames()) {
        this.deleteAllDataFilesInOneStorageGroup(storageGroup);
      }
    } catch (MetadataErrorException e) {
      logger.error("delete storage groups failed.", e);
      return false;
    }
    return true;
  }

}<|MERGE_RESOLUTION|>--- conflicted
+++ resolved
@@ -208,27 +208,6 @@
     }
   }
 
-
-  /**
-   * begin a query on a given deviceId. Any TsFile contains such device should not be deleted at
-   * once after merge.
-   *
-   * @param deviceId queried deviceId
-   * @return a token for the query.
-   */
-  public int beginQuery(String deviceId) throws StorageEngineException {
-    // TODO implement it when developing the merge function
-    return -1;
-  }
-
-  /**
-   * end query on a given deviceId. If some TsFile has been merged and this query is the last query
-   * using it, the TsFile can be deleted safely.
-   */
-  public void endQuery(String deviceId, int token) throws StorageEngineException {
-    // TODO  implement it when developing the merge function
-  }
-
   /**
    * query data.
    */
@@ -274,18 +253,13 @@
    *
    * @throws StorageEngineException StorageEngineException
    */
-<<<<<<< HEAD
   public void mergeAll(boolean fullMerge) throws StorageEngineException {
-    if (readOnly) {
+    if (IoTDBDescriptor.getInstance().getConfig().isReadOnly()) {
       throw new StorageEngineException("Current system mode is read only, does not support merge");
     }
     for (StorageGroupProcessor storageGroupProcessor : processorMap.values()) {
       storageGroupProcessor.merge(fullMerge);
     }
-=======
-  public void mergeAll() throws StorageEngineException {
-    // TODO
->>>>>>> 88f8e5b3
   }
 
   /**
