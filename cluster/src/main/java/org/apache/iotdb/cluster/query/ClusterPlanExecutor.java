--- conflicted
+++ resolved
@@ -743,22 +743,18 @@
   }
 
   @Override
-<<<<<<< HEAD
   public void delete(DeletePlan deletePlan) throws QueryProcessException {
     if (deletePlan.getPaths().isEmpty()) {
       logger.info("TimeSeries list to be deleted is empty.");
       return;
     }
     for (Path path : deletePlan.getPaths()) {
-      delete(path, deletePlan.getDeleteTime());
-    }
-  }
-
-  @Override
-  public void delete(Path path, long timestamp) throws QueryProcessException {
-=======
+      delete(path, deletePlan.getDeleteStartTime(), deletePlan.getDeleteEndTime());
+    }
+  }
+
+  @Override
   public void delete(Path path, long startTime, long endTime) throws QueryProcessException {
->>>>>>> 3a6e4188
     String deviceId = path.getDevice();
     String measurementId = path.getMeasurement();
     try {
