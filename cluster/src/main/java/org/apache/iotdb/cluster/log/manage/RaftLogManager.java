--- conflicted
+++ resolved
@@ -58,14 +58,10 @@
   // to distinguish managers of different members
   private String name;
 
-<<<<<<< HEAD
-  private ScheduledExecutorService raftLogDeleteExecutorService;
-=======
-  private ScheduledExecutorService executorService;
+  private ScheduledExecutorService deleteLogExecutorService;
   private ScheduledFuture<?> deleteLogFuture;
->>>>>>> a108c89c
-
-  private ScheduledExecutorService raftLogFlushExecutorService;
+
+  private ScheduledExecutorService flushLogExecutorService;
 
   /**
    * minimum number of committed logs in memory
@@ -95,7 +91,7 @@
     // must have applied entry [compactIndex,last] to state machine
     this.commitIndex = last;
 
-    raftLogDeleteExecutorService = new ScheduledThreadPoolExecutor(1,
+    deleteLogExecutorService = new ScheduledThreadPoolExecutor(1,
         new BasicThreadFactory.Builder().namingPattern("raft-log-delete-%d").daemon(true)
             .build());
     /**
@@ -103,11 +99,8 @@
      */
     int logDeleteCheckIntervalSecond = ClusterDescriptor.getInstance().getConfig()
         .getLogDeleteCheckIntervalSecond();
-<<<<<<< HEAD
-    raftLogDeleteExecutorService
-=======
-    deleteLogFuture = executorService
->>>>>>> a108c89c
+
+    deleteLogFuture = deleteLogExecutorService
         .scheduleAtFixedRate(this::checkDeleteLog, logDeleteCheckIntervalSecond,
             logDeleteCheckIntervalSecond,
             TimeUnit.SECONDS);
@@ -118,12 +111,12 @@
     int logFlushTimeIntervalMS = ClusterDescriptor.getInstance().getConfig()
         .getForceRaftLogPeriodInMS();
     if (ClusterDescriptor.getInstance().getConfig().isEnableRaftLogPersistence()) {
-      if (raftLogFlushExecutorService == null) {
-        raftLogFlushExecutorService = new ScheduledThreadPoolExecutor(1,
+      if (flushLogExecutorService == null) {
+        flushLogExecutorService = new ScheduledThreadPoolExecutor(1,
             new BasicThreadFactory.Builder().namingPattern("raft-log-write-%d").daemon(true)
                 .build());
       }
-      raftLogFlushExecutorService
+      flushLogExecutorService
           .scheduleAtFixedRate(this::flushLogPeriodically, logFlushTimeIntervalMS,
               logFlushTimeIntervalMS, TimeUnit.MILLISECONDS);
     }
@@ -449,17 +442,6 @@
           synchronized (this) {
             innerDeleteLog();
           }
-<<<<<<< HEAD
-          Log lastLog = entries.get(entries.size() - 1);
-          getUnCommittedEntryManager().stableTo(lastLog.getCurrLogIndex());
-          commitIndex = lastLog.getCurrLogIndex();
-          applyEntries(entries, ignoreExecutionExceptions);
-        } catch (TruncateCommittedEntryException e) {
-          logger.error("{}: Unexpected error:", name, e);
-        } catch (IOException e) {
-          throw new LogExecutionException(e);
-=======
->>>>>>> a108c89c
         }
         getCommittedEntryManager().append(entries);
         if (ClusterDescriptor.getInstance().getConfig().isEnableRaftLogPersistence()) {
@@ -583,32 +565,26 @@
 
   public void close() {
     getStableEntryManager().close();
-<<<<<<< HEAD
-    if (raftLogDeleteExecutorService != null) {
-      raftLogDeleteExecutorService.shutdownNow();
-      raftLogDeleteExecutorService = null;
-    }
-    if (raftLogFlushExecutorService != null) {
-      raftLogFlushExecutorService.shutdown();
+    if (deleteLogExecutorService != null) {
+      deleteLogExecutorService.shutdownNow();
+      deleteLogFuture.cancel(true);
       try {
-        raftLogDeleteExecutorService.awaitTermination(30, TimeUnit.SECONDS);
+        deleteLogExecutorService.awaitTermination(20, TimeUnit.SECONDS);
+      } catch (InterruptedException e) {
+        Thread.currentThread().interrupt();
+        logger.warn("Close check log thread interrupted");
+      }
+      deleteLogExecutorService = null;
+    }
+    if (flushLogExecutorService != null) {
+      flushLogExecutorService.shutdown();
+      try {
+        flushLogExecutorService.awaitTermination(30, TimeUnit.SECONDS);
       } catch (InterruptedException e) {
         logger.warn("force flush raft log thread still doesn't exit after 30s.");
         Thread.currentThread().interrupt();
       }
-      raftLogFlushExecutorService = null;
-=======
-    if (executorService != null) {
-      executorService.shutdownNow();
-      deleteLogFuture.cancel(true);
-      try {
-        executorService.awaitTermination(20, TimeUnit.SECONDS);
-      } catch (InterruptedException e) {
-        Thread.currentThread().interrupt();
-        logger.warn("Close check log thread interrupted");
-      }
-      executorService = null;
->>>>>>> a108c89c
+      flushLogExecutorService = null;
     }
   }
 
