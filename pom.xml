--- conflicted
+++ resolved
@@ -57,11 +57,8 @@
         <module>hadoop</module>
         <module>spark-iotdb-connector</module>
         <module>distribution</module>
-<<<<<<< HEAD
         <module>hive-connector</module>
-=======
-      <module>cluster</module>
->>>>>>> 0ee41214
+        <module>cluster</module>
     </modules>
     <!-- Properties Management -->
     <properties>
